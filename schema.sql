--- conflicted
+++ resolved
@@ -1,1364 +1,3 @@
-<<<<<<< HEAD
-// @generated automatically by Diesel CLI.
-
-pub mod sql_types {
-    #[derive(diesel::query_builder::QueryId, Clone, diesel::sql_types::SqlType)]
-    #[diesel(postgres_type(name = "address_type"))]
-    pub struct AddressType;
-
-    #[derive(diesel::query_builder::QueryId, Clone, diesel::sql_types::SqlType)]
-    #[diesel(postgres_type(name = "adsb_emitter_category"))]
-    pub struct AdsbEmitterCategory;
-
-    #[derive(diesel::query_builder::QueryId, Clone, diesel::sql_types::SqlType)]
-    #[diesel(postgres_type(name = "aircraft_type"))]
-    pub struct AircraftType;
-
-    #[derive(diesel::query_builder::QueryId, Clone, diesel::sql_types::SqlType)]
-    #[diesel(postgres_type(name = "aircraft_type_ogn"))]
-    pub struct AircraftTypeOgn;
-
-    #[derive(diesel::query_builder::QueryId, Clone, diesel::sql_types::SqlType)]
-    #[diesel(postgres_type(name = "airspace_class"))]
-    pub struct AirspaceClass;
-
-    #[derive(diesel::query_builder::QueryId, Clone, diesel::sql_types::SqlType)]
-    #[diesel(postgres_type(name = "airspace_type"))]
-    pub struct AirspaceType;
-
-    #[derive(diesel::query_builder::QueryId, Clone, diesel::sql_types::SqlType)]
-    #[diesel(postgres_type(name = "airworthiness_class"))]
-    pub struct AirworthinessClass;
-
-    #[derive(diesel::query_builder::QueryId, Clone, diesel::sql_types::SqlType)]
-    #[diesel(postgres_type(name = "altitude_reference"))]
-    pub struct AltitudeReference;
-
-    #[derive(diesel::query_builder::QueryId, Clone, diesel::sql_types::SqlType)]
-    #[diesel(postgres_type(name = "geography"))]
-    pub struct Geography;
-
-    #[derive(diesel::query_builder::QueryId, Clone, diesel::sql_types::SqlType)]
-    #[diesel(postgres_type(name = "geometry"))]
-    pub struct Geometry;
-
-    #[derive(diesel::query_builder::QueryId, Clone, diesel::sql_types::SqlType)]
-    #[diesel(postgres_type(name = "light_sport_type"))]
-    pub struct LightSportType;
-
-    #[derive(diesel::query_builder::QueryId, Clone, diesel::sql_types::SqlType)]
-    #[diesel(postgres_type(name = "message_source"))]
-    pub struct MessageSource;
-
-    #[derive(diesel::query_builder::QueryId, Clone, diesel::sql_types::SqlType)]
-    #[diesel(postgres_type(name = "point", schema = "pg_catalog"))]
-    pub struct Point;
-
-    #[derive(diesel::query_builder::QueryId, Clone, diesel::sql_types::SqlType)]
-    #[diesel(postgres_type(name = "registrant_type"))]
-    pub struct RegistrantType;
-
-    #[derive(diesel::query_builder::QueryId, Clone, diesel::sql_types::SqlType)]
-    #[diesel(postgres_type(name = "timeout_phase"))]
-    pub struct TimeoutPhase;
-}
-
-diesel::table! {
-    use diesel::sql_types::*;
-    use super::sql_types::AddressType;
-    use super::sql_types::AircraftTypeOgn;
-    use super::sql_types::AdsbEmitterCategory;
-
-    aircraft (id) {
-        address -> Int4,
-        address_type -> AddressType,
-        aircraft_model -> Text,
-        registration -> Text,
-        competition_number -> Text,
-        tracked -> Bool,
-        identified -> Bool,
-        created_at -> Timestamptz,
-        updated_at -> Timestamptz,
-        id -> Uuid,
-        from_ddb -> Bool,
-        frequency_mhz -> Nullable<Numeric>,
-        pilot_name -> Nullable<Text>,
-        home_base_airport_ident -> Nullable<Text>,
-        aircraft_type_ogn -> Nullable<AircraftTypeOgn>,
-        last_fix_at -> Nullable<Timestamptz>,
-        club_id -> Nullable<Uuid>,
-        icao_model_code -> Nullable<Text>,
-        adsb_emitter_category -> Nullable<AdsbEmitterCategory>,
-        tracker_device_type -> Nullable<Text>,
-        #[max_length = 2]
-        country_code -> Nullable<Bpchar>,
-    }
-}
-
-diesel::table! {
-    aircraft_analytics (aircraft_id) {
-        aircraft_id -> Uuid,
-        registration -> Nullable<Varchar>,
-        aircraft_model -> Nullable<Varchar>,
-        flight_count_total -> Int4,
-        flight_count_30d -> Int4,
-        flight_count_7d -> Int4,
-        last_flight_at -> Nullable<Timestamptz>,
-        avg_flight_duration_seconds -> Int4,
-        total_distance_meters -> Int8,
-        z_score_30d -> Nullable<Numeric>,
-        updated_at -> Timestamptz,
-    }
-}
-
-diesel::table! {
-    aircraft_approved_operations (id) {
-        id -> Uuid,
-        #[max_length = 6]
-        aircraft_registration_id -> Varchar,
-        operation -> Varchar,
-        created_at -> Timestamptz,
-    }
-}
-
-diesel::table! {
-    aircraft_models (manufacturer_code, model_code, series_code) {
-        manufacturer_code -> Text,
-        model_code -> Text,
-        series_code -> Text,
-        manufacturer_name -> Text,
-        model_name -> Text,
-        aircraft_type -> Nullable<Text>,
-        engine_type -> Nullable<Text>,
-        aircraft_category -> Nullable<Text>,
-        builder_certification -> Nullable<Text>,
-        number_of_engines -> Nullable<Int2>,
-        number_of_seats -> Nullable<Int2>,
-        weight_class -> Nullable<Text>,
-        cruising_speed -> Nullable<Int2>,
-        type_certificate_data_sheet -> Nullable<Text>,
-        type_certificate_data_holder -> Nullable<Text>,
-        created_at -> Timestamptz,
-        updated_at -> Timestamptz,
-    }
-}
-
-diesel::table! {
-    aircraft_other_names (registration_number, seq) {
-        #[max_length = 7]
-        registration_number -> Varchar,
-        seq -> Int2,
-        other_name -> Text,
-    }
-}
-
-diesel::table! {
-    use diesel::sql_types::*;
-    use super::sql_types::AirworthinessClass;
-    use super::sql_types::RegistrantType;
-    use super::sql_types::LightSportType;
-    use super::sql_types::AircraftType;
-
-    aircraft_registrations (registration_number) {
-        #[max_length = 6]
-        registration_number -> Varchar,
-        #[max_length = 30]
-        serial_number -> Varchar,
-        year_mfr -> Nullable<Int4>,
-        #[max_length = 50]
-        registrant_name -> Nullable<Varchar>,
-        last_action_date -> Nullable<Date>,
-        certificate_issue_date -> Nullable<Date>,
-        type_engine_code -> Nullable<Int2>,
-        status_code -> Nullable<Text>,
-        transponder_code -> Nullable<Int8>,
-        fractional_owner -> Nullable<Bool>,
-        airworthiness_date -> Nullable<Date>,
-        expiration_date -> Nullable<Date>,
-        #[max_length = 8]
-        unique_id -> Nullable<Bpchar>,
-        #[max_length = 30]
-        kit_mfr_name -> Nullable<Varchar>,
-        #[max_length = 20]
-        kit_model_name -> Nullable<Varchar>,
-        #[max_length = 9]
-        approved_operations_raw -> Nullable<Varchar>,
-        home_base_airport_id -> Nullable<Int4>,
-        location_id -> Nullable<Uuid>,
-        airworthiness_class -> Nullable<AirworthinessClass>,
-        aircraft_id -> Nullable<Uuid>,
-        #[max_length = 3]
-        manufacturer_code -> Varchar,
-        #[max_length = 2]
-        model_code -> Varchar,
-        #[max_length = 2]
-        series_code -> Varchar,
-        #[max_length = 3]
-        engine_manufacturer_code -> Nullable<Varchar>,
-        #[max_length = 2]
-        engine_model_code -> Nullable<Varchar>,
-        registrant_type_code -> Nullable<RegistrantType>,
-        light_sport_type -> Nullable<LightSportType>,
-        aircraft_type -> Nullable<AircraftType>,
-        club_id -> Nullable<Uuid>,
-    }
-}
-
-diesel::table! {
-    airport_analytics_daily (airport_id, date) {
-        airport_id -> Int4,
-        date -> Date,
-        airport_ident -> Nullable<Varchar>,
-        airport_name -> Nullable<Varchar>,
-        departure_count -> Int4,
-        arrival_count -> Int4,
-        updated_at -> Timestamptz,
-    }
-}
-
-diesel::table! {
-    use diesel::sql_types::*;
-    use super::sql_types::Geography;
-
-    airports (id) {
-        id -> Int4,
-        #[max_length = 16]
-        ident -> Varchar,
-        #[sql_name = "type"]
-        #[max_length = 50]
-        type_ -> Varchar,
-        #[max_length = 255]
-        name -> Varchar,
-        latitude_deg -> Nullable<Numeric>,
-        longitude_deg -> Nullable<Numeric>,
-        location -> Nullable<Geography>,
-        elevation_ft -> Nullable<Int4>,
-        #[max_length = 2]
-        continent -> Nullable<Varchar>,
-        #[max_length = 2]
-        iso_country -> Nullable<Varchar>,
-        #[max_length = 7]
-        iso_region -> Nullable<Varchar>,
-        #[max_length = 255]
-        municipality -> Nullable<Varchar>,
-        scheduled_service -> Bool,
-        #[max_length = 4]
-        gps_code -> Nullable<Varchar>,
-        #[max_length = 4]
-        icao_code -> Nullable<Varchar>,
-        #[max_length = 3]
-        iata_code -> Nullable<Varchar>,
-        #[max_length = 7]
-        local_code -> Nullable<Varchar>,
-        home_link -> Nullable<Text>,
-        wikipedia_link -> Nullable<Text>,
-        keywords -> Nullable<Text>,
-        created_at -> Timestamptz,
-        updated_at -> Timestamptz,
-    }
-}
-
-diesel::table! {
-    airspace_sync_log (id) {
-        id -> Uuid,
-        started_at -> Timestamptz,
-        completed_at -> Nullable<Timestamptz>,
-        success -> Nullable<Bool>,
-        airspaces_fetched -> Nullable<Int4>,
-        airspaces_inserted -> Nullable<Int4>,
-        airspaces_updated -> Nullable<Int4>,
-        error_message -> Nullable<Text>,
-        countries_filter -> Nullable<Array<Nullable<Text>>>,
-        updated_after -> Nullable<Timestamptz>,
-    }
-}
-
-diesel::table! {
-    use diesel::sql_types::*;
-    use super::sql_types::AirspaceClass;
-    use super::sql_types::AirspaceType;
-    use super::sql_types::AltitudeReference;
-    use super::sql_types::Geography;
-    use super::sql_types::Geometry;
-
-    airspaces (id) {
-        id -> Uuid,
-        openaip_id -> Text,
-        name -> Text,
-        airspace_class -> Nullable<AirspaceClass>,
-        airspace_type -> AirspaceType,
-        #[max_length = 2]
-        country_code -> Nullable<Bpchar>,
-        lower_value -> Nullable<Int4>,
-        lower_unit -> Nullable<Text>,
-        lower_reference -> Nullable<AltitudeReference>,
-        upper_value -> Nullable<Int4>,
-        upper_unit -> Nullable<Text>,
-        upper_reference -> Nullable<AltitudeReference>,
-        geometry -> Geography,
-        geometry_geom -> Nullable<Geometry>,
-        remarks -> Nullable<Text>,
-        activity_type -> Nullable<Text>,
-        created_at -> Timestamptz,
-        updated_at -> Timestamptz,
-        openaip_updated_at -> Nullable<Timestamptz>,
-    }
-}
-
-diesel::table! {
-    club_analytics_daily (club_id, date) {
-        club_id -> Uuid,
-        date -> Date,
-        club_name -> Nullable<Varchar>,
-        flight_count -> Int4,
-        active_devices -> Int4,
-        total_airtime_seconds -> Int8,
-        tow_count -> Int4,
-        updated_at -> Timestamptz,
-    }
-}
-
-diesel::table! {
-    clubs (id) {
-        id -> Uuid,
-        #[max_length = 255]
-        name -> Varchar,
-        is_soaring -> Nullable<Bool>,
-        home_base_airport_id -> Nullable<Int4>,
-        location_id -> Nullable<Uuid>,
-        created_at -> Timestamptz,
-        updated_at -> Timestamptz,
-    }
-}
-
-diesel::table! {
-    countries (code) {
-        #[max_length = 2]
-        code -> Bpchar,
-        name -> Text,
-    }
-}
-
-diesel::table! {
-    data_quality_metrics_daily (metric_date) {
-        metric_date -> Date,
-        total_fixes -> Int8,
-        fixes_with_gaps_60s -> Int4,
-        fixes_with_gaps_300s -> Int4,
-        unparsed_aprs_messages -> Int4,
-        flights_timed_out -> Int4,
-        avg_fixes_per_flight -> Numeric,
-        quality_score -> Numeric,
-        updated_at -> Timestamptz,
-    }
-}
-
-diesel::table! {
-    use diesel::sql_types::*;
-    use super::sql_types::Geography;
-    use super::sql_types::Geometry;
-
-    fixes (id, received_at) {
-        id -> Uuid,
-        #[max_length = 9]
-        source -> Varchar,
-        #[max_length = 9]
-        aprs_type -> Varchar,
-        via -> Array<Nullable<Text>>,
-        timestamp -> Timestamptz,
-        latitude -> Float8,
-        longitude -> Float8,
-        location -> Nullable<Geography>,
-        altitude_msl_feet -> Nullable<Int4>,
-        #[max_length = 20]
-        flight_number -> Nullable<Varchar>,
-        #[max_length = 4]
-        squawk -> Nullable<Varchar>,
-        ground_speed_knots -> Nullable<Float4>,
-        track_degrees -> Nullable<Float4>,
-        climb_fpm -> Nullable<Int4>,
-        turn_rate_rot -> Nullable<Float4>,
-        flight_id -> Nullable<Uuid>,
-        aircraft_id -> Uuid,
-        received_at -> Timestamptz,
-        is_active -> Bool,
-        altitude_agl_feet -> Nullable<Int4>,
-        receiver_id -> Uuid,
-        raw_message_id -> Uuid,
-        altitude_agl_valid -> Bool,
-        location_geom -> Nullable<Geometry>,
-        time_gap_seconds -> Nullable<Int4>,
-        source_metadata -> Nullable<Jsonb>,
-    }
-}
-
-diesel::table! {
-    use diesel::sql_types::*;
-    use super::sql_types::Geography;
-    use super::sql_types::Geometry;
-
-    fixes_default (id, received_at) {
-        id -> Uuid,
-        #[max_length = 9]
-        source -> Varchar,
-        #[max_length = 9]
-        aprs_type -> Varchar,
-        via -> Array<Nullable<Text>>,
-        timestamp -> Timestamptz,
-        latitude -> Float8,
-        longitude -> Float8,
-        location -> Nullable<Geography>,
-        altitude_msl_feet -> Nullable<Int4>,
-        #[max_length = 20]
-        flight_number -> Nullable<Varchar>,
-        #[max_length = 4]
-        squawk -> Nullable<Varchar>,
-        ground_speed_knots -> Nullable<Float4>,
-        track_degrees -> Nullable<Float4>,
-        climb_fpm -> Nullable<Int4>,
-        turn_rate_rot -> Nullable<Float4>,
-        flight_id -> Nullable<Uuid>,
-        aircraft_id -> Uuid,
-        received_at -> Timestamptz,
-        is_active -> Bool,
-        altitude_agl_feet -> Nullable<Int4>,
-        receiver_id -> Uuid,
-        raw_message_id -> Uuid,
-        altitude_agl_valid -> Bool,
-        location_geom -> Nullable<Geometry>,
-        time_gap_seconds -> Nullable<Int4>,
-        source_metadata -> Nullable<Jsonb>,
-    }
-}
-
-diesel::table! {
-    use diesel::sql_types::*;
-    use super::sql_types::Geography;
-    use super::sql_types::Geometry;
-
-    fixes_old (id) {
-        id -> Uuid,
-        #[max_length = 9]
-        source -> Varchar,
-        #[max_length = 9]
-        aprs_type -> Varchar,
-        via -> Array<Nullable<Text>>,
-        timestamp -> Timestamptz,
-        latitude -> Float8,
-        longitude -> Float8,
-        location -> Nullable<Geography>,
-        altitude_msl_feet -> Nullable<Int4>,
-        #[max_length = 20]
-        flight_number -> Nullable<Varchar>,
-        #[max_length = 4]
-        squawk -> Nullable<Varchar>,
-        ground_speed_knots -> Nullable<Float4>,
-        track_degrees -> Nullable<Float4>,
-        climb_fpm -> Nullable<Int4>,
-        turn_rate_rot -> Nullable<Float4>,
-        snr_db -> Nullable<Float4>,
-        bit_errors_corrected -> Nullable<Int4>,
-        freq_offset_khz -> Nullable<Float4>,
-        flight_id -> Nullable<Uuid>,
-        aircraft_id -> Uuid,
-        received_at -> Timestamptz,
-        is_active -> Bool,
-        altitude_agl_feet -> Nullable<Int4>,
-        receiver_id -> Uuid,
-        gnss_horizontal_resolution -> Nullable<Int2>,
-        gnss_vertical_resolution -> Nullable<Int2>,
-        aprs_message_id -> Uuid,
-        altitude_agl_valid -> Bool,
-        location_geom -> Nullable<Geometry>,
-        time_gap_seconds -> Nullable<Int4>,
-    }
-}
-
-diesel::table! {
-    use diesel::sql_types::*;
-    use super::sql_types::Geography;
-    use super::sql_types::Geometry;
-
-    fixes_p20251211 (id, received_at) {
-        id -> Uuid,
-        #[max_length = 9]
-        source -> Varchar,
-        #[max_length = 9]
-        aprs_type -> Varchar,
-        via -> Array<Nullable<Text>>,
-        timestamp -> Timestamptz,
-        latitude -> Float8,
-        longitude -> Float8,
-        location -> Nullable<Geography>,
-        altitude_msl_feet -> Nullable<Int4>,
-        #[max_length = 20]
-        flight_number -> Nullable<Varchar>,
-        #[max_length = 4]
-        squawk -> Nullable<Varchar>,
-        ground_speed_knots -> Nullable<Float4>,
-        track_degrees -> Nullable<Float4>,
-        climb_fpm -> Nullable<Int4>,
-        turn_rate_rot -> Nullable<Float4>,
-        flight_id -> Nullable<Uuid>,
-        aircraft_id -> Uuid,
-        received_at -> Timestamptz,
-        is_active -> Bool,
-        altitude_agl_feet -> Nullable<Int4>,
-        receiver_id -> Uuid,
-        raw_message_id -> Uuid,
-        altitude_agl_valid -> Bool,
-        location_geom -> Nullable<Geometry>,
-        time_gap_seconds -> Nullable<Int4>,
-        source_metadata -> Nullable<Jsonb>,
-    }
-}
-
-diesel::table! {
-    use diesel::sql_types::*;
-    use super::sql_types::Geography;
-    use super::sql_types::Geometry;
-
-    fixes_p20251212 (id, received_at) {
-        id -> Uuid,
-        #[max_length = 9]
-        source -> Varchar,
-        #[max_length = 9]
-        aprs_type -> Varchar,
-        via -> Array<Nullable<Text>>,
-        timestamp -> Timestamptz,
-        latitude -> Float8,
-        longitude -> Float8,
-        location -> Nullable<Geography>,
-        altitude_msl_feet -> Nullable<Int4>,
-        #[max_length = 20]
-        flight_number -> Nullable<Varchar>,
-        #[max_length = 4]
-        squawk -> Nullable<Varchar>,
-        ground_speed_knots -> Nullable<Float4>,
-        track_degrees -> Nullable<Float4>,
-        climb_fpm -> Nullable<Int4>,
-        turn_rate_rot -> Nullable<Float4>,
-        flight_id -> Nullable<Uuid>,
-        aircraft_id -> Uuid,
-        received_at -> Timestamptz,
-        is_active -> Bool,
-        altitude_agl_feet -> Nullable<Int4>,
-        receiver_id -> Uuid,
-        raw_message_id -> Uuid,
-        altitude_agl_valid -> Bool,
-        location_geom -> Nullable<Geometry>,
-        time_gap_seconds -> Nullable<Int4>,
-        source_metadata -> Nullable<Jsonb>,
-    }
-}
-
-diesel::table! {
-    use diesel::sql_types::*;
-    use super::sql_types::Geography;
-    use super::sql_types::Geometry;
-
-    fixes_p20251213 (id, received_at) {
-        id -> Uuid,
-        #[max_length = 9]
-        source -> Varchar,
-        #[max_length = 9]
-        aprs_type -> Varchar,
-        via -> Array<Nullable<Text>>,
-        timestamp -> Timestamptz,
-        latitude -> Float8,
-        longitude -> Float8,
-        location -> Nullable<Geography>,
-        altitude_msl_feet -> Nullable<Int4>,
-        #[max_length = 20]
-        flight_number -> Nullable<Varchar>,
-        #[max_length = 4]
-        squawk -> Nullable<Varchar>,
-        ground_speed_knots -> Nullable<Float4>,
-        track_degrees -> Nullable<Float4>,
-        climb_fpm -> Nullable<Int4>,
-        turn_rate_rot -> Nullable<Float4>,
-        flight_id -> Nullable<Uuid>,
-        aircraft_id -> Uuid,
-        received_at -> Timestamptz,
-        is_active -> Bool,
-        altitude_agl_feet -> Nullable<Int4>,
-        receiver_id -> Uuid,
-        raw_message_id -> Uuid,
-        altitude_agl_valid -> Bool,
-        location_geom -> Nullable<Geometry>,
-        time_gap_seconds -> Nullable<Int4>,
-        source_metadata -> Nullable<Jsonb>,
-    }
-}
-
-diesel::table! {
-    use diesel::sql_types::*;
-    use super::sql_types::Geography;
-    use super::sql_types::Geometry;
-
-    fixes_p20251214 (id, received_at) {
-        id -> Uuid,
-        #[max_length = 9]
-        source -> Varchar,
-        #[max_length = 9]
-        aprs_type -> Varchar,
-        via -> Array<Nullable<Text>>,
-        timestamp -> Timestamptz,
-        latitude -> Float8,
-        longitude -> Float8,
-        location -> Nullable<Geography>,
-        altitude_msl_feet -> Nullable<Int4>,
-        #[max_length = 20]
-        flight_number -> Nullable<Varchar>,
-        #[max_length = 4]
-        squawk -> Nullable<Varchar>,
-        ground_speed_knots -> Nullable<Float4>,
-        track_degrees -> Nullable<Float4>,
-        climb_fpm -> Nullable<Int4>,
-        turn_rate_rot -> Nullable<Float4>,
-        flight_id -> Nullable<Uuid>,
-        aircraft_id -> Uuid,
-        received_at -> Timestamptz,
-        is_active -> Bool,
-        altitude_agl_feet -> Nullable<Int4>,
-        receiver_id -> Uuid,
-        raw_message_id -> Uuid,
-        altitude_agl_valid -> Bool,
-        location_geom -> Nullable<Geometry>,
-        time_gap_seconds -> Nullable<Int4>,
-        source_metadata -> Nullable<Jsonb>,
-    }
-}
-
-diesel::table! {
-    use diesel::sql_types::*;
-    use super::sql_types::Geography;
-    use super::sql_types::Geometry;
-
-    fixes_p20251215 (id, received_at) {
-        id -> Uuid,
-        #[max_length = 9]
-        source -> Varchar,
-        #[max_length = 9]
-        aprs_type -> Varchar,
-        via -> Array<Nullable<Text>>,
-        timestamp -> Timestamptz,
-        latitude -> Float8,
-        longitude -> Float8,
-        location -> Nullable<Geography>,
-        altitude_msl_feet -> Nullable<Int4>,
-        #[max_length = 20]
-        flight_number -> Nullable<Varchar>,
-        #[max_length = 4]
-        squawk -> Nullable<Varchar>,
-        ground_speed_knots -> Nullable<Float4>,
-        track_degrees -> Nullable<Float4>,
-        climb_fpm -> Nullable<Int4>,
-        turn_rate_rot -> Nullable<Float4>,
-        flight_id -> Nullable<Uuid>,
-        aircraft_id -> Uuid,
-        received_at -> Timestamptz,
-        is_active -> Bool,
-        altitude_agl_feet -> Nullable<Int4>,
-        receiver_id -> Uuid,
-        raw_message_id -> Uuid,
-        altitude_agl_valid -> Bool,
-        location_geom -> Nullable<Geometry>,
-        time_gap_seconds -> Nullable<Int4>,
-        source_metadata -> Nullable<Jsonb>,
-    }
-}
-
-diesel::table! {
-    use diesel::sql_types::*;
-    use super::sql_types::Geography;
-    use super::sql_types::Geometry;
-
-    fixes_p20251216 (id, received_at) {
-        id -> Uuid,
-        #[max_length = 9]
-        source -> Varchar,
-        #[max_length = 9]
-        aprs_type -> Varchar,
-        via -> Array<Nullable<Text>>,
-        timestamp -> Timestamptz,
-        latitude -> Float8,
-        longitude -> Float8,
-        location -> Nullable<Geography>,
-        altitude_msl_feet -> Nullable<Int4>,
-        #[max_length = 20]
-        flight_number -> Nullable<Varchar>,
-        #[max_length = 4]
-        squawk -> Nullable<Varchar>,
-        ground_speed_knots -> Nullable<Float4>,
-        track_degrees -> Nullable<Float4>,
-        climb_fpm -> Nullable<Int4>,
-        turn_rate_rot -> Nullable<Float4>,
-        flight_id -> Nullable<Uuid>,
-        aircraft_id -> Uuid,
-        received_at -> Timestamptz,
-        is_active -> Bool,
-        altitude_agl_feet -> Nullable<Int4>,
-        receiver_id -> Uuid,
-        raw_message_id -> Uuid,
-        altitude_agl_valid -> Bool,
-        location_geom -> Nullable<Geometry>,
-        time_gap_seconds -> Nullable<Int4>,
-        source_metadata -> Nullable<Jsonb>,
-    }
-}
-
-diesel::table! {
-    use diesel::sql_types::*;
-    use super::sql_types::Geography;
-    use super::sql_types::Geometry;
-
-    fixes_p20251217 (id, received_at) {
-        id -> Uuid,
-        #[max_length = 9]
-        source -> Varchar,
-        #[max_length = 9]
-        aprs_type -> Varchar,
-        via -> Array<Nullable<Text>>,
-        timestamp -> Timestamptz,
-        latitude -> Float8,
-        longitude -> Float8,
-        location -> Nullable<Geography>,
-        altitude_msl_feet -> Nullable<Int4>,
-        #[max_length = 20]
-        flight_number -> Nullable<Varchar>,
-        #[max_length = 4]
-        squawk -> Nullable<Varchar>,
-        ground_speed_knots -> Nullable<Float4>,
-        track_degrees -> Nullable<Float4>,
-        climb_fpm -> Nullable<Int4>,
-        turn_rate_rot -> Nullable<Float4>,
-        flight_id -> Nullable<Uuid>,
-        aircraft_id -> Uuid,
-        received_at -> Timestamptz,
-        is_active -> Bool,
-        altitude_agl_feet -> Nullable<Int4>,
-        receiver_id -> Uuid,
-        raw_message_id -> Uuid,
-        altitude_agl_valid -> Bool,
-        location_geom -> Nullable<Geometry>,
-        time_gap_seconds -> Nullable<Int4>,
-        source_metadata -> Nullable<Jsonb>,
-    }
-}
-
-diesel::table! {
-    flight_analytics_daily (date) {
-        date -> Date,
-        flight_count -> Int4,
-        total_duration_seconds -> Int8,
-        avg_duration_seconds -> Int4,
-        total_distance_meters -> Int8,
-        tow_flight_count -> Int4,
-        cross_country_count -> Int4,
-        updated_at -> Timestamptz,
-    }
-}
-
-diesel::table! {
-    flight_analytics_hourly (hour) {
-        hour -> Timestamptz,
-        flight_count -> Int4,
-        active_devices -> Int4,
-        active_clubs -> Int4,
-        updated_at -> Timestamptz,
-    }
-}
-
-diesel::table! {
-    flight_duration_buckets (bucket_name) {
-        #[max_length = 20]
-        bucket_name -> Varchar,
-        bucket_order -> Int4,
-        min_minutes -> Int4,
-        max_minutes -> Nullable<Int4>,
-        flight_count -> Int4,
-        updated_at -> Timestamptz,
-    }
-}
-
-diesel::table! {
-    flight_pilots (id) {
-        id -> Uuid,
-        flight_id -> Uuid,
-        pilot_id -> Uuid,
-        is_tow_pilot -> Bool,
-        is_student -> Bool,
-        is_instructor -> Bool,
-        created_at -> Timestamptz,
-        updated_at -> Timestamptz,
-    }
-}
-
-diesel::table! {
-    use diesel::sql_types::*;
-    use super::sql_types::AddressType;
-    use super::sql_types::TimeoutPhase;
-
-    flights (id) {
-        id -> Uuid,
-        #[max_length = 20]
-        device_address -> Varchar,
-        takeoff_time -> Nullable<Timestamptz>,
-        landing_time -> Nullable<Timestamptz>,
-        club_id -> Nullable<Uuid>,
-        created_at -> Timestamptz,
-        updated_at -> Timestamptz,
-        device_address_type -> AddressType,
-        aircraft_id -> Nullable<Uuid>,
-        takeoff_altitude_offset_ft -> Nullable<Int4>,
-        landing_altitude_offset_ft -> Nullable<Int4>,
-        takeoff_runway_ident -> Nullable<Text>,
-        landing_runway_ident -> Nullable<Text>,
-        total_distance_meters -> Nullable<Float8>,
-        maximum_displacement_meters -> Nullable<Float8>,
-        departure_airport_id -> Nullable<Int4>,
-        arrival_airport_id -> Nullable<Int4>,
-        towed_by_aircraft_id -> Nullable<Uuid>,
-        towed_by_flight_id -> Nullable<Uuid>,
-        tow_release_altitude_msl_ft -> Nullable<Int4>,
-        tow_release_time -> Nullable<Timestamptz>,
-        runways_inferred -> Nullable<Bool>,
-        takeoff_location_id -> Nullable<Uuid>,
-        landing_location_id -> Nullable<Uuid>,
-        timed_out_at -> Nullable<Timestamptz>,
-        last_fix_at -> Timestamptz,
-        callsign -> Nullable<Text>,
-        tow_release_height_delta_ft -> Nullable<Int4>,
-        min_latitude -> Nullable<Float8>,
-        max_latitude -> Nullable<Float8>,
-        min_longitude -> Nullable<Float8>,
-        max_longitude -> Nullable<Float8>,
-        timeout_phase -> Nullable<TimeoutPhase>,
-    }
-}
-
-diesel::table! {
-    use diesel::sql_types::*;
-    use super::sql_types::Point;
-
-    locations (id) {
-        id -> Uuid,
-        street1 -> Nullable<Text>,
-        street2 -> Nullable<Text>,
-        city -> Nullable<Text>,
-        state -> Nullable<Text>,
-        zip_code -> Nullable<Text>,
-        country_code -> Nullable<Text>,
-        geolocation -> Nullable<Point>,
-        created_at -> Timestamptz,
-        updated_at -> Timestamptz,
-    }
-}
-
-diesel::table! {
-    pilots (id) {
-        id -> Uuid,
-        first_name -> Text,
-        last_name -> Text,
-        is_licensed -> Bool,
-        created_at -> Timestamptz,
-        updated_at -> Timestamptz,
-        club_id -> Nullable<Uuid>,
-        is_instructor -> Bool,
-        is_tow_pilot -> Bool,
-        is_examiner -> Bool,
-        deleted_at -> Nullable<Timestamptz>,
-        user_id -> Nullable<Uuid>,
-    }
-}
-
-diesel::table! {
-    use diesel::sql_types::*;
-    use super::sql_types::MessageSource;
-
-    raw_messages (id, received_at) {
-        id -> Uuid,
-        received_at -> Timestamptz,
-        receiver_id -> Uuid,
-        unparsed -> Nullable<Text>,
-        raw_message_hash -> Bytea,
-        raw_message -> Bytea,
-        source -> MessageSource,
-    }
-}
-
-diesel::table! {
-    use diesel::sql_types::*;
-    use super::sql_types::MessageSource;
-
-    raw_messages_default (id, received_at) {
-        id -> Uuid,
-        received_at -> Timestamptz,
-        receiver_id -> Uuid,
-        unparsed -> Nullable<Text>,
-        raw_message_hash -> Bytea,
-        raw_message -> Bytea,
-        source -> MessageSource,
-    }
-}
-
-diesel::table! {
-    use diesel::sql_types::*;
-    use super::sql_types::MessageSource;
-
-    raw_messages_p20251211 (id, received_at) {
-        id -> Uuid,
-        received_at -> Timestamptz,
-        receiver_id -> Uuid,
-        unparsed -> Nullable<Text>,
-        raw_message_hash -> Bytea,
-        raw_message -> Bytea,
-        source -> MessageSource,
-    }
-}
-
-diesel::table! {
-    use diesel::sql_types::*;
-    use super::sql_types::MessageSource;
-
-    raw_messages_p20251212 (id, received_at) {
-        id -> Uuid,
-        received_at -> Timestamptz,
-        receiver_id -> Uuid,
-        unparsed -> Nullable<Text>,
-        raw_message_hash -> Bytea,
-        raw_message -> Bytea,
-        source -> MessageSource,
-    }
-}
-
-diesel::table! {
-    use diesel::sql_types::*;
-    use super::sql_types::MessageSource;
-
-    raw_messages_p20251213 (id, received_at) {
-        id -> Uuid,
-        received_at -> Timestamptz,
-        receiver_id -> Uuid,
-        unparsed -> Nullable<Text>,
-        raw_message_hash -> Bytea,
-        raw_message -> Bytea,
-        source -> MessageSource,
-    }
-}
-
-diesel::table! {
-    use diesel::sql_types::*;
-    use super::sql_types::MessageSource;
-
-    raw_messages_p20251214 (id, received_at) {
-        id -> Uuid,
-        received_at -> Timestamptz,
-        receiver_id -> Uuid,
-        unparsed -> Nullable<Text>,
-        raw_message_hash -> Bytea,
-        raw_message -> Bytea,
-        source -> MessageSource,
-    }
-}
-
-diesel::table! {
-    use diesel::sql_types::*;
-    use super::sql_types::MessageSource;
-
-    raw_messages_p20251215 (id, received_at) {
-        id -> Uuid,
-        received_at -> Timestamptz,
-        receiver_id -> Uuid,
-        unparsed -> Nullable<Text>,
-        raw_message_hash -> Bytea,
-        raw_message -> Bytea,
-        source -> MessageSource,
-    }
-}
-
-diesel::table! {
-    use diesel::sql_types::*;
-    use super::sql_types::MessageSource;
-
-    raw_messages_p20251216 (id, received_at) {
-        id -> Uuid,
-        received_at -> Timestamptz,
-        receiver_id -> Uuid,
-        unparsed -> Nullable<Text>,
-        raw_message_hash -> Bytea,
-        raw_message -> Bytea,
-        source -> MessageSource,
-    }
-}
-
-diesel::table! {
-    use diesel::sql_types::*;
-    use super::sql_types::MessageSource;
-
-    raw_messages_p20251217 (id, received_at) {
-        id -> Uuid,
-        received_at -> Timestamptz,
-        receiver_id -> Uuid,
-        unparsed -> Nullable<Text>,
-        raw_message_hash -> Bytea,
-        raw_message -> Bytea,
-        source -> MessageSource,
-    }
-}
-
-diesel::table! {
-    receiver_statuses (id) {
-        id -> Uuid,
-        received_at -> Timestamptz,
-        version -> Nullable<Text>,
-        platform -> Nullable<Text>,
-        cpu_load -> Nullable<Numeric>,
-        ram_free -> Nullable<Numeric>,
-        ram_total -> Nullable<Numeric>,
-        ntp_offset -> Nullable<Numeric>,
-        ntp_correction -> Nullable<Numeric>,
-        voltage -> Nullable<Numeric>,
-        amperage -> Nullable<Numeric>,
-        cpu_temperature -> Nullable<Numeric>,
-        visible_senders -> Nullable<Int2>,
-        latency -> Nullable<Numeric>,
-        senders -> Nullable<Int2>,
-        rf_correction_manual -> Nullable<Int2>,
-        rf_correction_automatic -> Nullable<Numeric>,
-        noise -> Nullable<Numeric>,
-        senders_signal_quality -> Nullable<Numeric>,
-        senders_messages -> Nullable<Int4>,
-        good_senders_signal_quality -> Nullable<Numeric>,
-        good_senders -> Nullable<Int2>,
-        good_and_bad_senders -> Nullable<Int2>,
-        geoid_offset -> Nullable<Int2>,
-        name -> Nullable<Text>,
-        demodulation_snr_db -> Nullable<Numeric>,
-        ognr_pilotaware_version -> Nullable<Text>,
-        unparsed_data -> Nullable<Text>,
-        lag -> Nullable<Int4>,
-        receiver_id -> Uuid,
-        raw_message_id -> Nullable<Uuid>,
-    }
-}
-
-diesel::table! {
-    use diesel::sql_types::*;
-    use super::sql_types::Geography;
-
-    receivers (id) {
-        callsign -> Text,
-        description -> Nullable<Text>,
-        contact -> Nullable<Text>,
-        email -> Nullable<Text>,
-        ogn_db_country -> Nullable<Text>,
-        created_at -> Timestamptz,
-        updated_at -> Timestamptz,
-        id -> Uuid,
-        latest_packet_at -> Nullable<Timestamptz>,
-        from_ogn_db -> Bool,
-        location -> Nullable<Geography>,
-        latitude -> Nullable<Float8>,
-        longitude -> Nullable<Float8>,
-        street_address -> Nullable<Text>,
-        city -> Nullable<Text>,
-        region -> Nullable<Text>,
-        country -> Nullable<Text>,
-        postal_code -> Nullable<Text>,
-        geocoded -> Bool,
-    }
-}
-
-diesel::table! {
-    receivers_links (id) {
-        id -> Int4,
-        rel -> Nullable<Text>,
-        href -> Text,
-        created_at -> Timestamptz,
-        receiver_id -> Uuid,
-    }
-}
-
-diesel::table! {
-    receivers_photos (id) {
-        id -> Int4,
-        photo_url -> Text,
-        created_at -> Timestamptz,
-        receiver_id -> Uuid,
-    }
-}
-
-diesel::table! {
-    regions (code) {
-        #[max_length = 1]
-        code -> Bpchar,
-        description -> Text,
-    }
-}
-
-diesel::table! {
-    use diesel::sql_types::*;
-    use super::sql_types::Geography;
-
-    runways (id) {
-        id -> Int4,
-        airport_ref -> Int4,
-        #[max_length = 16]
-        airport_ident -> Varchar,
-        length_ft -> Nullable<Int4>,
-        width_ft -> Nullable<Int4>,
-        surface -> Nullable<Text>,
-        lighted -> Bool,
-        closed -> Bool,
-        le_ident -> Nullable<Text>,
-        le_latitude_deg -> Nullable<Numeric>,
-        le_longitude_deg -> Nullable<Numeric>,
-        le_location -> Nullable<Geography>,
-        le_elevation_ft -> Nullable<Int4>,
-        le_heading_degt -> Nullable<Numeric>,
-        le_displaced_threshold_ft -> Nullable<Int4>,
-        he_ident -> Nullable<Text>,
-        he_latitude_deg -> Nullable<Numeric>,
-        he_longitude_deg -> Nullable<Numeric>,
-        he_location -> Nullable<Geography>,
-        he_elevation_ft -> Nullable<Int4>,
-        he_heading_degt -> Nullable<Numeric>,
-        he_displaced_threshold_ft -> Nullable<Int4>,
-        created_at -> Timestamptz,
-        updated_at -> Timestamptz,
-    }
-}
-
-diesel::table! {
-    server_messages (id) {
-        id -> Uuid,
-        software -> Text,
-        server_timestamp -> Timestamptz,
-        received_at -> Timestamptz,
-        server_name -> Text,
-        server_endpoint -> Text,
-        lag -> Nullable<Int4>,
-        created_at -> Timestamptz,
-        updated_at -> Timestamptz,
-    }
-}
-
-diesel::table! {
-    spatial_ref_sys (srid) {
-        srid -> Int4,
-        #[max_length = 256]
-        auth_name -> Nullable<Varchar>,
-        auth_srid -> Nullable<Int4>,
-        #[max_length = 2048]
-        srtext -> Nullable<Varchar>,
-        #[max_length = 2048]
-        proj4text -> Nullable<Varchar>,
-    }
-}
-
-diesel::table! {
-    states (code) {
-        #[max_length = 2]
-        code -> Bpchar,
-        name -> Text,
-    }
-}
-
-diesel::table! {
-    status_codes (code) {
-        code -> Text,
-        description -> Text,
-    }
-}
-
-diesel::table! {
-    type_aircraft (code) {
-        #[max_length = 1]
-        code -> Bpchar,
-        description -> Text,
-    }
-}
-
-diesel::table! {
-    type_engines (code) {
-        code -> Int2,
-        description -> Text,
-    }
-}
-
-diesel::table! {
-    type_registrations (code) {
-        #[max_length = 1]
-        code -> Bpchar,
-        description -> Text,
-    }
-}
-
-diesel::table! {
-    use diesel::sql_types::*;
-    use super::sql_types::Geometry;
-    use super::sql_types::Geography;
-
-    user_fixes (id) {
-        id -> Uuid,
-        user_id -> Uuid,
-        latitude -> Float8,
-        longitude -> Float8,
-        heading -> Nullable<Float8>,
-        location_geom -> Nullable<Geometry>,
-        location_geog -> Nullable<Geography>,
-        raw -> Nullable<Jsonb>,
-        timestamp -> Timestamptz,
-    }
-}
-
-diesel::table! {
-    users (id) {
-        id -> Uuid,
-        #[max_length = 255]
-        first_name -> Varchar,
-        #[max_length = 255]
-        last_name -> Varchar,
-        #[max_length = 320]
-        email -> Varchar,
-        #[max_length = 255]
-        password_hash -> Varchar,
-        is_admin -> Bool,
-        club_id -> Nullable<Uuid>,
-        email_verified -> Bool,
-        #[max_length = 255]
-        password_reset_token -> Nullable<Varchar>,
-        password_reset_expires_at -> Nullable<Timestamptz>,
-        #[max_length = 255]
-        email_verification_token -> Nullable<Varchar>,
-        email_verification_expires_at -> Nullable<Timestamptz>,
-        created_at -> Timestamptz,
-        updated_at -> Timestamptz,
-        settings -> Jsonb,
-    }
-}
-
-diesel::joinable!(aircraft -> clubs (club_id));
-diesel::joinable!(aircraft_approved_operations -> aircraft_registrations (aircraft_registration_id));
-diesel::joinable!(aircraft_other_names -> aircraft_registrations (registration_number));
-diesel::joinable!(aircraft_registrations -> aircraft (aircraft_id));
-diesel::joinable!(aircraft_registrations -> airports (home_base_airport_id));
-diesel::joinable!(aircraft_registrations -> clubs (club_id));
-diesel::joinable!(aircraft_registrations -> locations (location_id));
-diesel::joinable!(aircraft_registrations -> status_codes (status_code));
-diesel::joinable!(aircraft_registrations -> type_engines (type_engine_code));
-diesel::joinable!(clubs -> airports (home_base_airport_id));
-diesel::joinable!(clubs -> locations (location_id));
-diesel::joinable!(fixes -> aircraft (aircraft_id));
-diesel::joinable!(fixes -> flights (flight_id));
-diesel::joinable!(fixes -> receivers (receiver_id));
-diesel::joinable!(fixes_default -> aircraft (aircraft_id));
-diesel::joinable!(fixes_default -> flights (flight_id));
-diesel::joinable!(fixes_default -> receivers (receiver_id));
-diesel::joinable!(fixes_old -> aircraft (aircraft_id));
-diesel::joinable!(fixes_old -> flights (flight_id));
-diesel::joinable!(fixes_old -> receivers (receiver_id));
-diesel::joinable!(fixes_p20251211 -> aircraft (aircraft_id));
-diesel::joinable!(fixes_p20251211 -> flights (flight_id));
-diesel::joinable!(fixes_p20251211 -> receivers (receiver_id));
-diesel::joinable!(fixes_p20251212 -> aircraft (aircraft_id));
-diesel::joinable!(fixes_p20251212 -> flights (flight_id));
-diesel::joinable!(fixes_p20251212 -> receivers (receiver_id));
-diesel::joinable!(fixes_p20251213 -> aircraft (aircraft_id));
-diesel::joinable!(fixes_p20251213 -> flights (flight_id));
-diesel::joinable!(fixes_p20251213 -> receivers (receiver_id));
-diesel::joinable!(fixes_p20251214 -> aircraft (aircraft_id));
-diesel::joinable!(fixes_p20251214 -> flights (flight_id));
-diesel::joinable!(fixes_p20251214 -> receivers (receiver_id));
-diesel::joinable!(fixes_p20251215 -> aircraft (aircraft_id));
-diesel::joinable!(fixes_p20251215 -> flights (flight_id));
-diesel::joinable!(fixes_p20251215 -> receivers (receiver_id));
-diesel::joinable!(fixes_p20251216 -> aircraft (aircraft_id));
-diesel::joinable!(fixes_p20251216 -> flights (flight_id));
-diesel::joinable!(fixes_p20251216 -> receivers (receiver_id));
-diesel::joinable!(fixes_p20251217 -> aircraft (aircraft_id));
-diesel::joinable!(fixes_p20251217 -> flights (flight_id));
-diesel::joinable!(fixes_p20251217 -> receivers (receiver_id));
-diesel::joinable!(flight_pilots -> flights (flight_id));
-diesel::joinable!(flight_pilots -> pilots (pilot_id));
-diesel::joinable!(flights -> clubs (club_id));
-diesel::joinable!(pilots -> clubs (club_id));
-diesel::joinable!(pilots -> users (user_id));
-diesel::joinable!(raw_messages -> receivers (receiver_id));
-diesel::joinable!(raw_messages_default -> receivers (receiver_id));
-diesel::joinable!(raw_messages_p20251211 -> receivers (receiver_id));
-diesel::joinable!(raw_messages_p20251212 -> receivers (receiver_id));
-diesel::joinable!(raw_messages_p20251213 -> receivers (receiver_id));
-diesel::joinable!(raw_messages_p20251214 -> receivers (receiver_id));
-diesel::joinable!(raw_messages_p20251215 -> receivers (receiver_id));
-diesel::joinable!(raw_messages_p20251216 -> receivers (receiver_id));
-diesel::joinable!(raw_messages_p20251217 -> receivers (receiver_id));
-diesel::joinable!(receiver_statuses -> receivers (receiver_id));
-diesel::joinable!(receivers_links -> receivers (receiver_id));
-diesel::joinable!(receivers_photos -> receivers (receiver_id));
-diesel::joinable!(user_fixes -> users (user_id));
-diesel::joinable!(users -> clubs (club_id));
-
-diesel::allow_tables_to_appear_in_same_query!(
-    aircraft,
-    aircraft_analytics,
-    aircraft_approved_operations,
-    aircraft_models,
-    aircraft_other_names,
-    aircraft_registrations,
-    airport_analytics_daily,
-    airports,
-    airspace_sync_log,
-    airspaces,
-    club_analytics_daily,
-    clubs,
-    countries,
-    data_quality_metrics_daily,
-    fixes,
-    fixes_default,
-    fixes_old,
-    fixes_p20251211,
-    fixes_p20251212,
-    fixes_p20251213,
-    fixes_p20251214,
-    fixes_p20251215,
-    fixes_p20251216,
-    fixes_p20251217,
-    flight_analytics_daily,
-    flight_analytics_hourly,
-    flight_duration_buckets,
-    flight_pilots,
-    flights,
-    locations,
-    pilots,
-    raw_messages,
-    raw_messages_default,
-    raw_messages_p20251211,
-    raw_messages_p20251212,
-    raw_messages_p20251213,
-    raw_messages_p20251214,
-    raw_messages_p20251215,
-    raw_messages_p20251216,
-    raw_messages_p20251217,
-    receiver_statuses,
-    receivers,
-    receivers_links,
-    receivers_photos,
-    regions,
-    runways,
-    server_messages,
-    spatial_ref_sys,
-    states,
-    status_codes,
-    type_aircraft,
-    type_engines,
-    type_registrations,
-    user_fixes,
-    users,
-);
-=======
 --
 -- PostgreSQL database dump
 --
@@ -8197,5 +6836,4 @@
 -- PostgreSQL database dump complete
 --
 
-\unrestrict SOAR
->>>>>>> 7a0bff6c
+\unrestrict SOAR