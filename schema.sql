--- conflicted
+++ resolved
@@ -2,11 +2,7 @@
 -- PostgreSQL database dump
 --
 
-<<<<<<< HEAD
-\restrict ZN1McNN6H5Q70YRcCAtBQ5yKfoWZYURtQQsF9LqZGjyhAYnusCgzbH2qUOpVk15
-=======
 \restrict SOAR
->>>>>>> 30479ff0
 
 -- Dumped from database version 17.6 (Ubuntu 17.6-2.pgdg22.04+1)
 -- Dumped by pg_dump version 17.6 (Ubuntu 17.6-2.pgdg22.04+1)
@@ -469,8 +465,6 @@
     receiver_id uuid NOT NULL,
     unparsed text,
     raw_message_hash bytea NOT NULL
-<<<<<<< HEAD
-=======
 )
 PARTITION BY RANGE (received_at);
 
@@ -598,7 +592,6 @@
     receiver_id uuid NOT NULL,
     unparsed text,
     raw_message_hash bytea NOT NULL
->>>>>>> 30479ff0
 );
 
 
@@ -3243,13 +3236,6 @@
 
 
 --
--- Name: aprs_messages ensure_aprs_message_hash; Type: TRIGGER; Schema: public; Owner: -
---
-
-CREATE TRIGGER ensure_aprs_message_hash BEFORE INSERT ON public.aprs_messages FOR EACH ROW EXECUTE FUNCTION public.compute_aprs_message_hash();
-
-
---
 -- Name: pilots set_club_pilots_updated_at; Type: TRIGGER; Schema: public; Owner: -
 --
 
@@ -3636,8 +3622,4 @@
 -- PostgreSQL database dump complete
 --
 
-<<<<<<< HEAD
-\unrestrict ZN1McNN6H5Q70YRcCAtBQ5yKfoWZYURtQQsF9LqZGjyhAYnusCgzbH2qUOpVk15
-=======
-\unrestrict SOAR
->>>>>>> 30479ff0
+\unrestrict SOAR