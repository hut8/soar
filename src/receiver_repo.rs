use anyhow::Result;
use chrono::Utc;
use diesel::prelude::*;
use diesel::r2d2::{ConnectionManager, Pool};
use tracing::{info, warn};
use uuid::Uuid;

use crate::receivers::{
    NewReceiverLinkModel, NewReceiverModel, NewReceiverPhotoModel, Receiver, ReceiverLinkModel,
    ReceiverLinkRecord, ReceiverModel, ReceiverPhotoModel, ReceiverPhotoRecord, ReceiverRecord,
    ReceiversData, UpdateReceiverModel,
};
use crate::schema::{receivers, receivers_links, receivers_photos};

type PgPool = Pool<ConnectionManager<PgConnection>>;

/// TEMPORARY: Geocoding is disabled for receivers
/// When inserting or updating receivers, the location_id field will NOT be automatically populated
/// This is a temporary measure to avoid unnecessary geocoding API calls
#[allow(dead_code)]
const GEOCODING_ENABLED_FOR_RECEIVERS: bool = false;

#[derive(Clone)]
pub struct ReceiverRepository {
    pool: PgPool,
}

impl ReceiverRepository {
    pub fn new(pool: PgPool) -> Self {
        Self { pool }
    }

    /// Upsert receivers from JSON data into the database
    /// This will insert new receivers or update existing ones based on callsign
    pub async fn upsert_receivers_from_data(&self, data: ReceiversData) -> Result<usize> {
        let receivers = data.receivers.unwrap_or_default();
        self.upsert_receivers(receivers).await
    }

    /// Upsert receivers into the database
    /// This will insert new receivers or update existing ones based on callsign
    /// Note: Geocoding (location_id lookup) is temporarily disabled
    pub async fn upsert_receivers<I>(&self, receivers: I) -> Result<usize>
    where
        I: IntoIterator<Item = Receiver>,
    {
        let receivers_vec: Vec<Receiver> = receivers.into_iter().collect();
        let pool = self.pool.clone();

        tokio::task::spawn_blocking(move || -> Result<usize> {
            let mut conn = pool.get()?;
            let mut upserted_count = 0;

            // Use a transaction for all operations
            conn.transaction::<_, anyhow::Error, _>(|conn| {
                for receiver in receivers_vec {
                    // Skip receivers without callsign as it's our unique identifier
                    let callsign = match &receiver.callsign {
                        Some(cs) if !cs.trim().is_empty() => cs.trim(),
                        _ => {
                            warn!("Skipping receiver without callsign: {:?}", receiver);
                            continue;
                        }
                    };

                    // Insert or update the main receiver record
                    let new_receiver = NewReceiverModel {
                        callsign: callsign.to_string(),
                        description: receiver.description.clone(),
                        contact: receiver.contact.clone(),
                        email: receiver.email.clone(),
                        country: receiver.country.clone(),
                        from_ogn_db: true, // These come from OGN database
                        location_id: None, // Will be populated later if needed
                    };

                    let receiver_result = diesel::insert_into(receivers::table)
                        .values(&new_receiver)
                        .on_conflict(receivers::callsign)
                        .do_update()
                        .set((
                            receivers::description.eq(&new_receiver.description),
                            receivers::contact.eq(&new_receiver.contact),
                            receivers::email.eq(&new_receiver.email),
                            receivers::country.eq(&new_receiver.country),
                            receivers::updated_at.eq(Utc::now()),
                        ))
                        .returning(receivers::id)
                        .get_result::<Uuid>(conn);

                    let receiver_id = match receiver_result {
                        Ok(id) => id,
                        Err(e) => {
                            warn!("Failed to upsert receiver {}: {}", callsign, e);
                            continue;
                        }
                    };

                    // GEOCODING DISABLED: We do NOT automatically populate location_id here
                    // When GEOCODING_ENABLED_FOR_RECEIVERS is false, receivers will have NULL location_id

                    // Delete existing photos and links for this receiver
                    let _ = diesel::delete(
                        receivers_photos::table
                            .filter(receivers_photos::receiver_id.eq(receiver_id)),
                    )
                    .execute(conn);

                    let _ = diesel::delete(
                        receivers_links::table.filter(receivers_links::receiver_id.eq(receiver_id)),
                    )
                    .execute(conn);

                    // Insert photos
                    if let Some(photos) = &receiver.photos {
                        for photo_url in photos {
                            if !photo_url.trim().is_empty() {
                                let new_photo = NewReceiverPhotoModel {
                                    receiver_id,
                                    photo_url: photo_url.trim().to_string(),
                                };

                                let photo_result = diesel::insert_into(receivers_photos::table)
                                    .values(&new_photo)
                                    .execute(conn);

                                if let Err(e) = photo_result {
                                    warn!(
                                        "Failed to insert photo for receiver {}: {}",
                                        callsign, e
                                    );
                                }
                            }
                        }
                    }

                    // Insert links
                    if let Some(links) = &receiver.links {
                        for link in links {
                            if !link.href.trim().is_empty() {
                                let rel_value = link
                                    .rel
                                    .as_ref()
                                    .map(|r| r.trim())
                                    .filter(|r| !r.is_empty())
                                    .map(|r| r.to_string());

                                let new_link = NewReceiverLinkModel {
                                    receiver_id,
                                    rel: rel_value,
                                    href: link.href.trim().to_string(),
                                };

                                let link_result = diesel::insert_into(receivers_links::table)
                                    .values(&new_link)
                                    .execute(conn);

                                if let Err(e) = link_result {
                                    warn!("Failed to insert link for receiver {}: {}", callsign, e);
                                }
                            }
                        }
                    }

                    upserted_count += 1;
                }

                Ok(())
            })?;

            info!("Successfully upserted {} receivers", upserted_count);
            Ok(upserted_count)
        })
        .await?
    }

    /// Insert a minimal receiver (auto-discovered from status messages)
    /// Returns the receiver ID if successful
    /// Note: Geocoding (location_id lookup) is temporarily disabled
    pub async fn insert_minimal_receiver(&self, callsign: &str) -> Result<Uuid> {
        let pool = self.pool.clone();
        let callsign = callsign.trim().to_string();

        tokio::task::spawn_blocking(move || -> Result<Uuid> {
            let mut conn = pool.get()?;

            let new_receiver = NewReceiverModel {
                callsign: callsign.clone(),
                description: None,
                contact: None,
                email: None,
                country: None,
                from_ogn_db: false, // Auto-discovered, not from OGN database
                location_id: None,
            };

            let receiver_id = diesel::insert_into(receivers::table)
                .values(&new_receiver)
                .on_conflict(receivers::callsign)
                .do_nothing() // If it already exists, just return the existing ID
                .returning(receivers::id)
                .get_result::<Uuid>(&mut conn)
                .or_else(|_| {
                    // If insert was skipped due to conflict, fetch the existing receiver
                    receivers::table
                        .filter(receivers::callsign.eq(&callsign))
                        .select(receivers::id)
                        .first::<Uuid>(&mut conn)
                })?;

            info!(
                "Auto-inserted minimal receiver {} with ID {}",
                callsign, receiver_id
            );
            Ok(receiver_id)
        })
        .await?
    }

    /// Get the total count of receivers in the database
    pub async fn get_receiver_count(&self) -> Result<i64> {
        let pool = self.pool.clone();
        tokio::task::spawn_blocking(move || -> Result<i64> {
            let mut conn = pool.get()?;
            let count: i64 = receivers::table.count().get_result(&mut conn)?;
            Ok(count)
        })
        .await?
    }

    /// Get a receiver by callsign
    pub async fn get_receiver_by_callsign(&self, callsign: &str) -> Result<Option<ReceiverRecord>> {
        let pool = self.pool.clone();
        let callsign = callsign.to_string();
        tokio::task::spawn_blocking(move || -> Result<Option<ReceiverRecord>> {
            let mut conn = pool.get()?;
            let receiver_model = receivers::table
                .filter(receivers::callsign.eq(&callsign))
                .select(ReceiverModel::as_select())
                .first::<ReceiverModel>(&mut conn)
                .optional()?;

            Ok(receiver_model.map(ReceiverRecord::from))
        })
        .await?
    }

    /// Get all photos for a receiver
    pub async fn get_receiver_photos(&self, receiver_id: Uuid) -> Result<Vec<ReceiverPhotoRecord>> {
        let pool = self.pool.clone();
        tokio::task::spawn_blocking(move || -> Result<Vec<ReceiverPhotoRecord>> {
            let mut conn = pool.get()?;
            let photo_models = receivers_photos::table
                .filter(receivers_photos::receiver_id.eq(receiver_id))
                .order(receivers_photos::id.asc())
                .select(ReceiverPhotoModel::as_select())
                .load::<ReceiverPhotoModel>(&mut conn)?;

            Ok(photo_models
                .into_iter()
                .map(ReceiverPhotoRecord::from)
                .collect())
        })
        .await?
    }

    /// Get all links for a receiver
    pub async fn get_receiver_links(&self, receiver_id: Uuid) -> Result<Vec<ReceiverLinkRecord>> {
        let pool = self.pool.clone();
        tokio::task::spawn_blocking(move || -> Result<Vec<ReceiverLinkRecord>> {
            let mut conn = pool.get()?;
            let link_models = receivers_links::table
                .filter(receivers_links::receiver_id.eq(receiver_id))
                .order(receivers_links::id.asc())
                .select(ReceiverLinkModel::as_select())
                .load::<ReceiverLinkModel>(&mut conn)?;

            Ok(link_models
                .into_iter()
                .map(ReceiverLinkRecord::from)
                .collect())
        })
        .await?
    }

    /// Get a complete receiver with photos and links
    pub async fn get_complete_receiver(
        &self,
        callsign: &str,
    ) -> Result<
        Option<(
            ReceiverRecord,
            Vec<ReceiverPhotoRecord>,
            Vec<ReceiverLinkRecord>,
        )>,
    > {
        let receiver = match self.get_receiver_by_callsign(callsign).await? {
            Some(r) => r,
            None => return Ok(None),
        };

        let photos = self.get_receiver_photos(receiver.id).await?;
        let links = self.get_receiver_links(receiver.id).await?;

        Ok(Some((receiver, photos, links)))
    }

    /// Search receivers by callsign (case-insensitive partial match)
    pub async fn search_by_callsign(&self, callsign_param: &str) -> Result<Vec<ReceiverRecord>> {
        let pool = self.pool.clone();
        let search_pattern = format!("%{}%", callsign_param);

        tokio::task::spawn_blocking(move || -> Result<Vec<ReceiverRecord>> {
            let mut conn = pool.get()?;
            let receiver_models = receivers::table
                .filter(receivers::callsign.ilike(&search_pattern))
                .order(receivers::callsign.asc())
                .select(ReceiverModel::as_select())
                .load::<ReceiverModel>(&mut conn)?;

            Ok(receiver_models
                .into_iter()
                .map(ReceiverRecord::from)
                .collect())
        })
        .await?
    }

    /// Search receivers by country
    pub async fn search_by_country(&self, country_param: &str) -> Result<Vec<ReceiverRecord>> {
        let pool = self.pool.clone();
        let country_param = country_param.to_string();

        tokio::task::spawn_blocking(move || -> Result<Vec<ReceiverRecord>> {
            let mut conn = pool.get()?;
            let receiver_models = receivers::table
                .filter(receivers::country.eq(&country_param))
                .order(receivers::callsign.asc())
                .select(ReceiverModel::as_select())
                .load::<ReceiverModel>(&mut conn)?;

            Ok(receiver_models
                .into_iter()
                .map(ReceiverRecord::from)
                .collect())
        })
        .await?
    }

    /// Get all receivers with pagination
    pub async fn get_receivers_paginated(
        &self,
        limit: i64,
        offset: i64,
    ) -> Result<Vec<ReceiverRecord>> {
        let pool = self.pool.clone();

        tokio::task::spawn_blocking(move || -> Result<Vec<ReceiverRecord>> {
            let mut conn = pool.get()?;
            let receiver_models = receivers::table
                .order(receivers::callsign.asc())
                .limit(limit)
                .offset(offset)
                .select(ReceiverModel::as_select())
                .load::<ReceiverModel>(&mut conn)?;

            Ok(receiver_models
                .into_iter()
                .map(ReceiverRecord::from)
                .collect())
        })
        .await?
    }

    /// Get recently updated receivers
    /// Returns the most recently updated receivers, ordered by updated_at descending
    pub async fn get_recently_updated_receivers(&self, limit: i64) -> Result<Vec<ReceiverRecord>> {
        let pool = self.pool.clone();

        tokio::task::spawn_blocking(move || -> Result<Vec<ReceiverRecord>> {
            let mut conn = pool.get()?;
            let receiver_models = receivers::table
                .order(receivers::updated_at.desc())
                .limit(limit)
                .select(ReceiverModel::as_select())
                .load::<ReceiverModel>(&mut conn)?;

            Ok(receiver_models
                .into_iter()
                .map(ReceiverRecord::from)
                .collect())
        })
        .await?
    }

    /// Delete a receiver and all associated photos and links
    pub async fn delete_receiver(&self, callsign: &str) -> Result<bool> {
        let pool = self.pool.clone();
        let callsign = callsign.to_string();

        tokio::task::spawn_blocking(move || -> Result<bool> {
            let mut conn = pool.get()?;

            conn.transaction::<_, anyhow::Error, _>(|conn| {
                // Get receiver ID first
                let receiver_id_result = receivers::table
                    .filter(receivers::callsign.eq(&callsign))
                    .select(receivers::id)
                    .first::<Uuid>(conn)
                    .optional()?;

                let receiver_id = match receiver_id_result {
                    Some(id) => id,
                    None => return Ok(false), // Receiver not found
                };

                // Delete photos and links (will cascade due to foreign key constraints, but being explicit)
                diesel::delete(
                    receivers_photos::table.filter(receivers_photos::receiver_id.eq(receiver_id)),
                )
                .execute(conn)?;

                diesel::delete(
                    receivers_links::table.filter(receivers_links::receiver_id.eq(receiver_id)),
                )
                .execute(conn)?;

                // Delete the receiver
                let rows_affected =
                    diesel::delete(receivers::table.filter(receivers::id.eq(receiver_id)))
                        .execute(conn)?;

                Ok(rows_affected > 0)
            })
        })
        .await?
    }

<<<<<<< HEAD
    /// Update receiver location by callsign
    pub async fn update_receiver_location(
=======
    /// Update receiver position by callsign
    /// Note: Geocoding (location_id lookup) is temporarily disabled
    pub async fn update_receiver_position(
>>>>>>> c0420ce3
        &self,
        callsign: &str,
        location_id: Uuid,
    ) -> Result<bool> {
        let pool = self.pool.clone();
        let callsign = callsign.to_string();

        tokio::task::spawn_blocking(move || -> Result<bool> {
            let mut conn = pool.get()?;

            let update = UpdateReceiverModel {
                location_id: Some(location_id),
                updated_at: Utc::now(),
            };

            let rows_affected =
                diesel::update(receivers::table.filter(receivers::callsign.eq(&callsign)))
                    .set(&update)
                    .execute(&mut conn)?;

            // GEOCODING DISABLED: We do NOT automatically set location_id here
            // This avoids unnecessary geocoding API calls for receiver position updates

            Ok(rows_affected > 0)
        })
        .await?
    }

    /// Get a receiver by ID
    pub async fn get_receiver_by_id(&self, id: Uuid) -> Result<Option<ReceiverModel>> {
        let pool = self.pool.clone();

        tokio::task::spawn_blocking(move || -> Result<Option<ReceiverModel>> {
            let mut conn = pool.get()?;
            let receiver = receivers::table
                .filter(receivers::id.eq(id))
                .select(ReceiverModel::as_select())
                .first::<ReceiverModel>(&mut conn)
                .optional()?;

            Ok(receiver)
        })
        .await?
    }

    /// Get receivers in a bounding box by joining with locations table
    pub async fn get_receivers_in_bounding_box(
        &self,
        nw_lat: f64,
        nw_lng: f64,
        se_lat: f64,
        se_lng: f64,
    ) -> Result<Vec<ReceiverModel>> {
        use crate::schema::locations;
        use diesel::dsl::sql;

        let pool = self.pool.clone();

        tokio::task::spawn_blocking(move || -> Result<Vec<ReceiverModel>> {
            let mut conn = pool.get()?;

            // Join receivers with locations and filter by bounding box using PostGIS
            // ST_MakeEnvelope creates a rectangular polygon from the coordinates
            let receiver_models = receivers::table
                .inner_join(locations::table.on(receivers::location_id.eq(locations::id.nullable())))
                .filter(sql::<diesel::sql_types::Bool>(&format!(
                    "ST_Within(locations.geolocation::geometry, ST_MakeEnvelope({}, {}, {}, {}, 4326))",
                    nw_lng, se_lat, se_lng, nw_lat
                )))
                .order(receivers::callsign.asc())
                .limit(1000)
                .select(ReceiverModel::as_select())
                .load::<ReceiverModel>(&mut conn)?;

            Ok(receiver_models)
        })
        .await?
    }

    /// Search receivers by text query (searches across callsign, description, country, contact, email)
    pub async fn search_by_query(&self, query_param: &str) -> Result<Vec<ReceiverModel>> {
        let pool = self.pool.clone();
        let search_pattern = format!("%{}%", query_param);

        tokio::task::spawn_blocking(move || -> Result<Vec<ReceiverModel>> {
            let mut conn = pool.get()?;
            let receiver_models = receivers::table
                .filter(
                    receivers::callsign
                        .ilike(&search_pattern)
                        .or(receivers::description.ilike(&search_pattern))
                        .or(receivers::country.ilike(&search_pattern))
                        .or(receivers::contact.ilike(&search_pattern))
                        .or(receivers::email.ilike(&search_pattern)),
                )
                .order(receivers::callsign.asc())
                .select(ReceiverModel::as_select())
                .load::<ReceiverModel>(&mut conn)?;

            Ok(receiver_models)
        })
        .await?
    }

    /// Get receivers within a radius (in miles) from a point by joining with locations table
    pub async fn get_receivers_within_radius(
        &self,
        latitude: f64,
        longitude: f64,
        radius_miles: f64,
    ) -> Result<Vec<ReceiverModel>> {
        use crate::schema::locations;
        use diesel::dsl::sql;

        let pool = self.pool.clone();

        tokio::task::spawn_blocking(move || -> Result<Vec<ReceiverModel>> {
            let mut conn = pool.get()?;

            // Convert miles to meters for PostGIS ST_DWithin (1 mile = 1609.34 meters)
            let radius_meters = radius_miles * 1609.34;

            // Join receivers with locations and filter by distance using PostGIS
            // ST_DWithin works with geography type for accurate distance calculations
            let receiver_models = receivers::table
                .inner_join(locations::table.on(receivers::location_id.eq(locations::id.nullable())))
                .filter(sql::<diesel::sql_types::Bool>(&format!(
                    "ST_DWithin(locations.geolocation, ST_SetSRID(ST_MakePoint({}, {}), 4326)::geography, {})",
                    longitude, latitude, radius_meters
                )))
                .order(receivers::callsign.asc())
                .limit(1000)
                .select(ReceiverModel::as_select())
                .load::<ReceiverModel>(&mut conn)?;

            Ok(receiver_models)
        })
        .await?
    }

    /// Update the latest_packet_at timestamp for a receiver
    pub async fn update_latest_packet_at(&self, receiver_id: Uuid) -> Result<bool> {
        let pool = self.pool.clone();

        tokio::task::spawn_blocking(move || -> Result<bool> {
            let mut conn = pool.get()?;

            let rows_affected =
                diesel::update(receivers::table.filter(receivers::id.eq(receiver_id)))
                    .set(receivers::latest_packet_at.eq(Utc::now()))
                    .execute(&mut conn)?;

            Ok(rows_affected > 0)
        })
        .await?
    }

    /// Update receiver position by creating/finding a location and linking it
    /// This method coordinates with LocationsRepository to handle the location record
    pub async fn update_receiver_position_with_location(
        &self,
        callsign: &str,
        latitude: f64,
        longitude: f64,
        locations_repo: &crate::locations_repo::LocationsRepository,
    ) -> Result<bool> {
        // First, find or create the location record
        let location = locations_repo
            .find_or_create_by_geolocation(latitude, longitude)
            .await?;

        // Update the receiver to link to this location
        self.update_receiver_location(callsign, location.id).await?;

        // Update the latest_packet_at timestamp
        let receiver = self.get_receiver_by_callsign(callsign).await?;
        if let Some(receiver) = receiver {
            self.update_latest_packet_at(receiver.id).await?;
        }

        Ok(true)
    }
}

#[cfg(test)]
mod tests {
    use crate::receivers::{Receiver, ReceiverLink};

    fn create_test_receiver() -> Receiver {
        Receiver {
            callsign: Some("TEST123".to_string()),
            description: Some("Test receiver description".to_string()),
            photos: Some(vec![
                "http://example.com/photo1.jpg".to_string(),
                "http://example.com/photo2.jpg".to_string(),
            ]),
            contact: Some("Test Contact".to_string()),
            email: Some("test@example.com".to_string()),
            links: Some(vec![
                ReceiverLink {
                    rel: Some("homepage".to_string()),
                    href: "http://example.com".to_string(),
                },
                ReceiverLink {
                    rel: Some("photo".to_string()),
                    href: "http://example.com/photo.jpg".to_string(),
                },
            ]),
            country: Some("US".to_string()),
        }
    }

    #[test]
    fn test_receiver_creation() {
        let receiver = create_test_receiver();
        assert_eq!(receiver.callsign, Some("TEST123".to_string()));
        assert_eq!(
            receiver.description,
            Some("Test receiver description".to_string())
        );
        assert_eq!(receiver.contact, Some("Test Contact".to_string()));
        assert_eq!(receiver.email, Some("test@example.com".to_string()));
        assert_eq!(receiver.country, Some("US".to_string()));

        let photos = receiver.photos.as_ref().unwrap();
        assert_eq!(photos.len(), 2);
        assert_eq!(photos[0], "http://example.com/photo1.jpg");

        let links = receiver.links.as_ref().unwrap();
        assert_eq!(links.len(), 2);
        assert_eq!(links[0].rel, Some("homepage".to_string()));
        assert_eq!(links[0].href, "http://example.com");
    }
}<|MERGE_RESOLUTION|>--- conflicted
+++ resolved
@@ -436,14 +436,8 @@
         .await?
     }
 
-<<<<<<< HEAD
     /// Update receiver location by callsign
     pub async fn update_receiver_location(
-=======
-    /// Update receiver position by callsign
-    /// Note: Geocoding (location_id lookup) is temporarily disabled
-    pub async fn update_receiver_position(
->>>>>>> c0420ce3
         &self,
         callsign: &str,
         location_id: Uuid,
