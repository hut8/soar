--- conflicted
+++ resolved
@@ -172,12 +172,8 @@
         altitude::calculate_and_update_agl_async(&self.elevation_db, fix_id, fix, fixes_repo).await;
     }
 
-<<<<<<< HEAD
     /// Check all active flights and timeout any that haven't received beacons for 8+ hours
-=======
-    /// Check all active flights and timeout any that haven't received beacons for 5+ minutes
     #[tracing::instrument(skip(self))]
->>>>>>> a0756e39
     pub async fn check_and_timeout_stale_flights(&self) {
         let timeout_threshold = chrono::Duration::hours(8);
         let now = chrono::Utc::now();
