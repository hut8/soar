use anyhow::{Context, Result};
use clap::{Parser, Subcommand};
use diesel::connection::{Instrumentation, InstrumentationEvent, set_default_instrumentation};
use diesel::r2d2::{ConnectionManager, Pool};
use diesel::{PgConnection, QueryableByName, RunQueryDsl};
use diesel_migrations::{EmbeddedMigrations, MigrationHarness, embed_migrations};
use std::env;
use std::fs;
use std::path::{Path, PathBuf};
use tracing::{info, warn};

mod commands;
use commands::{
<<<<<<< HEAD
    handle_archive, handle_dump_unified_ddb, handle_ingest_aprs, handle_load_data,
    handle_pull_data, handle_resurrect, handle_run, handle_seed_test_data,
    handle_sitemap_generation,
=======
    handle_archive, handle_dump_unified_ddb, handle_ingest_aprs, handle_ingest_beast,
    handle_load_data, handle_pull_data, handle_resurrect, handle_run, handle_sitemap_generation,
>>>>>>> e98729c2
};

// Embed migrations at compile time
pub const MIGRATIONS: EmbeddedMigrations = embed_migrations!("migrations/");

#[derive(QueryableByName)]
struct LockResult {
    #[diesel(sql_type = diesel::sql_types::Bool)]
    pg_try_advisory_lock: bool,
}

#[derive(Parser)]
#[command(name = "soar")]
#[command(about = "SOAR - Soaring Observation And Records")]
#[command(version = "0.1.0")]
struct Cli {
    #[command(subcommand)]
    command: Commands,
}

#[derive(Subcommand)]
enum Commands {
    /// Generate sitemap files for the website
    Sitemap {
        /// Static root directory where sitemap files will be stored (defaults to SITEMAP_ROOT env var)
        #[arg(long)]
        static_root: Option<String>,
    },
    /// Load aircraft model and registration data, receivers, and devices from files
    ///
    /// Aircraft registrations and models should come from the "releasable aircraft" FAA database.
    /// Airports and runways should come from "our airports" database.
    /// Receivers JSON file can be created from <https://github.com/hut8/ogn-rdb>
    /// Devices file should be the unified FlarmNet database from <https://turbo87.github.io/united-flarmnet/united.fln>
    LoadData {
        /// Path to the aircraft model data file (from ACFTREF.txt in the "releasable aircraft" FAA database
        /// <https://www.faa.gov/licenses_certificates/aircraft_certification/aircraft_registry/releasable_aircraft_download>)
        /// <https://registry.faa.gov/database/ReleasableAircraft.zip>
        #[arg(long)]
        aircraft_models: Option<String>,
        /// Path to the aircraft registrations data file (from MASTER.txt in the "releasable aircraft" FAA database)
        /// <https://www.faa.gov/licenses_certificates/aircraft_certification/aircraft_registry/releasable_aircraft_download>
        /// <https://registry.faa.gov/database/ReleasableAircraft.zip>
        #[arg(long)]
        aircraft_registrations: Option<String>,
        /// Path to the airports CSV file (from "our airports" database)
        /// <https://davidmegginson.github.io/ourairports-data/airports.csv>
        #[arg(long)]
        airports: Option<String>,
        /// Path to the runways CSV file (from "our airports" database)
        /// <https://davidmegginson.github.io/ourairports-data/runways.csv>
        #[arg(long)]
        runways: Option<String>,
        /// Path to the receivers JSON file (can be created from <https://github.com/hut8/ogn-rdb>)
        #[arg(long)]
        receivers: Option<String>,
        /// Path to the devices file (unified FlarmNet database from <https://turbo87.github.io/united-flarmnet/united.fln>)
        #[arg(long)]
        devices: Option<String>,
        /// Geocode registered addresses of aircraft belonging to clubs that haven't been geocoded yet
        #[arg(long)]
        geocode: bool,
        /// Link soaring clubs to their nearest airports (within 10 miles) as home bases
        #[arg(long)]
        link_home_bases: bool,
    },
    /// Pull data from HTTP sources and then load it
    ///
    /// Downloads airports and runways data from ourairports-data, creates a temporary directory,
    /// and then invokes the same procedures as load-data.
    PullData {},
    /// Ingest APRS messages into NATS JetStream (durable queue service)
    ///
    /// This service connects to APRS-IS and publishes all messages to a durable NATS JetStream queue.
    /// It is designed to run independently and survive restarts without dropping messages.
    IngestAprs {
        /// APRS server hostname
        #[arg(long, default_value = "aprs.glidernet.org")]
        server: String,

        /// APRS server port (automatically switches to 10152 for full feed if no filter specified)
        #[arg(long, default_value = "14580")]
        port: u16,

        /// Callsign for APRS authentication
        #[arg(long, default_value = "N0CALL")]
        callsign: String,

        /// APRS filter string (omit for full global feed via port 10152, or specify filter for port 14580)
        #[arg(long)]
        filter: Option<String>,

        /// Maximum number of connection retry attempts
        #[arg(long, default_value = "5")]
        max_retries: u32,

        /// Delay between reconnection attempts in seconds
        #[arg(long, default_value = "5")]
        retry_delay: u64,

        /// NATS server URL for JetStream
        #[arg(long, default_value = "nats://localhost:4222")]
        nats_url: String,
    },
    /// Ingest Beast (ADS-B) messages into NATS JetStream (durable queue service)
    ///
    /// This service connects to a Beast-format ADS-B server and publishes all messages to a durable NATS JetStream queue.
    /// It is designed to run independently and survive restarts without dropping messages.
    IngestBeast {
        /// Beast server hostname
        #[arg(long, default_value = "localhost")]
        server: String,

        /// Beast server port (standard Beast port is 30005)
        #[arg(long, default_value = "30005")]
        port: u16,

        /// Maximum number of connection retry attempts
        #[arg(long, default_value = "5")]
        max_retries: u32,

        /// Delay between reconnection attempts in seconds
        #[arg(long, default_value = "5")]
        retry_delay: u64,

        /// NATS server URL for JetStream
        #[arg(long, default_value = "nats://localhost:4222")]
        nats_url: String,
    },
    /// Run the main APRS processing service (consumes from JetStream durable queue)
    Run {
        /// Base directory for message archive (optional)
        #[arg(long)]
        archive_dir: Option<String>,

        /// Enable automatic archiving (uses /var/soar/archive if writable, otherwise $HOME/soar-archive/)
        #[arg(long)]
        archive: bool,

        /// NATS server URL for JetStream consumer and pub/sub
        #[arg(long, default_value = "nats://localhost:4222")]
        nats_url: String,

        /// APRS type(s) to suppress from processing (e.g., OGADSB, OGFLR)
        /// Can be specified multiple times to suppress multiple types
        #[arg(long)]
        suppress_aprs_type: Vec<String>,

        /// Enable tokio-console for async task monitoring (port 6669)
        #[arg(long)]
        enable_tokio_console: bool,
    },
    /// Start the web server
    Web {
        /// Port to bind the web server to
        #[arg(long, default_value = "61225")]
        port: u16,

        /// Interface to bind the web server to
        #[arg(long, default_value = "localhost")]
        interface: String,

        /// Enable test mode (auto-generates JWT_SECRET, sets test database and NATS)
        #[arg(long)]
        test_mode: bool,

        /// Enable tokio-console for async task monitoring (port 6670)
        #[arg(long)]
        enable_tokio_console: bool,
    },
    /// Archive old data to compressed CSV files and delete from database
    ///
    /// Archives data with staggered retention to respect foreign key constraints:
    /// 1. Flights (before_date + 0 days)
    /// 2. Fixes and ReceiverStatuses (before_date + 1 day)
    /// 3. AprsMessages (before_date + 2 days)
    ///
    /// Default: Uses 21 days ago, which archives:
    /// - Flights: 21+ days old
    /// - Fixes and ReceiverStatuses: 22+ days old
    /// - AprsMessages: 23+ days old
    ///
    /// Each day's data is written to files named YYYYMMDD-{table}.csv.zst
    Archive {
        /// Archive data before this date (YYYY-MM-DD format, exclusive, UTC)
        /// Cannot be a future date. Flights are archived before this date,
        /// Fixes/ReceiverStatuses before date+1, AprsMessages before date+2.
        /// Defaults to 21 days ago if not specified.
        #[arg(value_name = "BEFORE_DATE")]
        before: Option<String>,

        /// Directory where archive files will be stored
        #[arg(long)]
        archive_path: String,
    },
    /// Resurrect archived data from compressed CSV files back into the database
    ///
    /// Restores data from archive files in the reverse order of archival to respect foreign key constraints:
    /// 1. AprsMessages (must be restored first)
    /// 2. Fixes and ReceiverStatuses (depend on aprs_messages)
    /// 3. Flights (depend on fixes)
    ///
    /// Reads files named YYYYMMDD-{table}.csv.zst for the specified date
    Resurrect {
        /// Date to resurrect (YYYY-MM-DD format, UTC)
        /// Will look for archive files for this specific date
        #[arg(value_name = "DATE")]
        date: String,

        /// Directory where archive files are stored
        #[arg(long)]
        archive_path: String,
    },
    /// Verify runtime initialization (Sentry, tracing, tokio-console)
    ///
    /// Tests that the runtime can initialize without panicking. Used for CI/CD
    /// to catch configuration issues like missing tokio_unstable flag.
    VerifyRuntime {
        /// Enable tokio-console for async task monitoring (port 7779)
        #[arg(long)]
        enable_tokio_console: bool,
    },
    /// Run database migrations
    ///
    /// Runs all pending database migrations and exits. This is useful for deployment
    /// scripts to ensure migrations are applied before starting services.
    /// Migrations are also run automatically by other commands that need the database.
    Migrate {},
    /// Seed test data for E2E testing
    ///
    /// Creates a known set of test data for E2E tests:
    /// - Test user with known credentials (configurable via env vars)
    /// - Test club
    /// - Test devices
    ///
    /// Environment variables:
    /// - TEST_USER_EMAIL (default: test@example.com)
    /// - TEST_USER_PASSWORD (default: testpassword123)
    /// - TEST_USER_FIRST_NAME (default: Test)
    /// - TEST_USER_LAST_NAME (default: User)
    SeedTestData {},
    /// Dump unified FlarmNet device database to JSONL file
    ///
    /// Downloads the unified FlarmNet database from <https://turbo87.github.io/united-flarmnet/united.fln>
    /// and exports all device records to a JSONL (JSON Lines) file for debugging.
    /// Each line contains one complete device record with all fields.
    DumpUnifiedDdb {
        /// Output file path for JSONL export
        #[arg(value_name = "OUTPUT_FILE")]
        output: String,
        /// Optional local source file (if not specified, downloads from remote)
        #[arg(long)]
        source: Option<String>,
    },
}

// Query logger that logs SQL statements to tracing
struct QueryLogger;

impl Instrumentation for QueryLogger {
    fn on_connection_event(&mut self, event: InstrumentationEvent<'_>) {
        match event {
            InstrumentationEvent::StartQuery { query, .. } => {
                info!("Executing SQL: {}", query);
            }
            InstrumentationEvent::FinishQuery {
                query,
                error: Some(err),
                ..
            } => {
                warn!("Query failed: {} - Error: {}", query, err);
            }
            _ => {} // Ignore other events
        }
    }
}

/// Find the git repository root by walking up the directory tree
fn find_git_root() -> Result<PathBuf> {
    let current_dir = env::current_dir().context("Failed to get current directory")?;

    let mut path = current_dir.as_path();
    loop {
        let git_dir = path.join(".git");
        if git_dir.exists() {
            return Ok(path.to_path_buf());
        }

        match path.parent() {
            Some(parent) => path = parent,
            None => {
                return Err(anyhow::anyhow!(
                    "Could not find .git directory. Started from: {}",
                    current_dir.display()
                ));
            }
        }
    }
}

/// Dump database schema to schema.sql if not in production, test, or CI
fn dump_schema_if_non_production(database_url: &str) -> Result<()> {
    // Check environment
    let soar_env = env::var("SOAR_ENV").unwrap_or_default();
    let is_production = soar_env == "production";
    let is_test = soar_env == "test";
    let is_ci = env::var("CI").is_ok();

    if is_production {
        info!("Skipping schema dump in production environment");
        return Ok(());
    }

    if is_test {
        info!("Skipping schema dump in test environment");
        return Ok(());
    }

    if is_ci {
        info!("Skipping schema dump in CI environment");
        return Ok(());
    }

    info!("Dumping database schema to schema.sql...");

    // Run pg_dump with flags to ensure deterministic output
    let output = std::process::Command::new("pg_dump")
        .arg("--schema-only") // Only dump schema, not data
        .arg("--no-owner") // Don't include ownership commands
        .arg("--no-privileges") // Don't include GRANT/REVOKE
        .arg("--no-tablespaces") // Don't include tablespace assignments
        .arg("--no-comments") // Don't include comments (may contain timestamps)
        .arg("--restrict-key=SOAR") // Use fixed key to prevent random \restrict hash changes
        .arg(database_url)
        .output()
        .context("Failed to execute pg_dump - is PostgreSQL client installed?")?;

    if !output.status.success() {
        let stderr = String::from_utf8_lossy(&output.stderr);
        return Err(anyhow::anyhow!("pg_dump failed: {}", stderr));
    }

    // Write output to schema.sql in repository root
    // Find the repository root by looking for .git directory
    let repo_root = find_git_root().context("Failed to find repository root (.git directory)")?;
    let schema_path = repo_root.join("schema.sql");
    std::fs::write(&schema_path, &output.stdout).context("Failed to write schema.sql")?;

    info!("Successfully dumped schema to {}", schema_path.display());
    Ok(())
}

#[tracing::instrument]
async fn setup_diesel_database() -> Result<Pool<ConnectionManager<PgConnection>>> {
    // Load environment variables from .env file
    dotenvy::dotenv().ok();

    // Get the database URL from environment variables
    let database_url =
        env::var("DATABASE_URL").expect("DATABASE_URL must be set in environment variables");

    // Clone for schema dump later (database_url will be moved into ConnectionManager)
    let database_url_for_dump = database_url.clone();

    // Create a Diesel connection pool with increased capacity for batched AGL updates
    // Increased from default (10) to 50 to handle:
    // - 5 APRS workers
    // - 8 elevation workers
    // - 1 batch writer
    // - Various background tasks and web requests
    let manager = ConnectionManager::<PgConnection>::new(database_url);
    let pool = Pool::builder()
        .max_size(50)
        .build(manager)
        .map_err(|e| anyhow::anyhow!("Failed to create Diesel connection pool: {e}"))?;

    info!("Successfully created Diesel connection pool (max connections: 50)");

    // Run embedded migrations with a PostgreSQL advisory lock
    info!("Running database migrations...");
    let mut connection = pool
        .get()
        .map_err(|e| anyhow::anyhow!("Failed to get database connection for migrations: {e}"))?;

    // Use a fixed, unique lock ID for migrations (arbitrary but consistent)
    // This ensures only one process can run migrations at a time
    let migration_lock_id = 19150118; // Ordinal Positions of "SOAR" in English alphabet: S(19) O(15) A(1) R(18)

    // Use session-scoped advisory lock with retry logic
    info!("Attempting to acquire migration lock...");

    // Try to acquire the lock with retries (indefinite, 5 second intervals)
    let mut attempts = 0;
    let mut lock_acquired = false;

    while !lock_acquired {
        let lock_result =
            diesel::sql_query(format!("SELECT pg_try_advisory_lock({migration_lock_id})"))
                .get_result::<LockResult>(&mut connection)
                .map_err(|e| {
                    anyhow::anyhow!("Failed to attempt migration lock acquisition: {e}")
                })?;

        let result = lock_result.pg_try_advisory_lock;

        if result {
            lock_acquired = true;
            info!("Migration lock acquired on attempt {}", attempts + 1);
        } else {
            attempts += 1;
            info!(
                "Migration lock unavailable, retrying in 5 seconds... (attempt {})",
                attempts
            );
            std::thread::sleep(std::time::Duration::from_secs(5));
        }
    }

    info!("Migration lock acquired successfully");

    // Check for pending migrations before running them
    match connection.pending_migrations(MIGRATIONS) {
        Ok(pending) => {
            if pending.is_empty() {
                info!("No pending migrations found");
            } else {
                info!("Found {} pending migration(s) to apply:", pending.len());
                for migration in &pending {
                    info!("  - Will apply: {}", migration.name());
                }
            }
        }
        Err(e) => {
            warn!("Could not list pending migrations: {}", e);
        }
    }

    // Run migrations while holding the lock and handle result immediately
    match connection.run_pending_migrations(MIGRATIONS) {
        Ok(applied_migrations) => {
            if applied_migrations.is_empty() {
                info!("No pending migrations to apply");
            } else {
                info!(
                    "Successfully applied {} migration(s):",
                    applied_migrations.len()
                );
                for migration in &applied_migrations {
                    info!("  - Applied migration: {}", migration);
                }
            }
            info!("Database migrations completed successfully");

            // Dump schema to schema.sql (non-production only)
            dump_schema_if_non_production(&database_url_for_dump)?;

            // Release the advisory lock after successful migrations
            diesel::sql_query(format!("SELECT pg_advisory_unlock({migration_lock_id})"))
                .execute(&mut connection)
                .map_err(|e| {
                    anyhow::anyhow!(
                        "Failed to release migration lock after successful migrations: {e}"
                    )
                })?;
            info!("Migration lock released");
        }
        Err(migration_error) => {
            // Release the advisory lock even if migrations failed
            let unlock_result =
                diesel::sql_query(format!("SELECT pg_advisory_unlock({migration_lock_id})"))
                    .execute(&mut connection);
            info!("Migration lock released after failure");

            // Log unlock error but prioritize migration error
            if let Err(unlock_error) = unlock_result {
                warn!("Also failed to release migration lock: {}", unlock_error);
            }

            return Err(anyhow::anyhow!(
                "Failed to run migrations: {migration_error}"
            ));
        }
    }

    Ok(pool)
}

/// Determine the best archive directory to use
fn determine_archive_dir() -> Result<String> {
    let var_soar_archive = "/var/soar/archive";

    // Check if /var/soar/archive exists and is writable
    if Path::new(var_soar_archive).exists() {
        // Test if we can write to it by trying to create a temporary file
        let test_file = format!("{}/test_write_{}", var_soar_archive, std::process::id());
        match fs::write(&test_file, b"test") {
            Ok(()) => {
                // Clean up test file
                let _ = fs::remove_file(&test_file);
                info!("Using archive directory: {}", var_soar_archive);
                return Ok(var_soar_archive.to_string());
            }
            Err(_) => {
                info!(
                    "/var/soar/archive exists but is not writable, falling back to $HOME/soar-archive/"
                );
            }
        }
    }

    // Fallback to $HOME/soar-archive/
    let home_dir =
        env::var("HOME").map_err(|_| anyhow::anyhow!("HOME environment variable not set"))?;
    let home_archive = format!("{home_dir}/soar-archive");

    // Create the directory if it doesn't exist
    fs::create_dir_all(&home_archive)
        .map_err(|e| anyhow::anyhow!("Failed to create archive directory {home_archive}: {e}"))?;

    info!("Using archive directory: {}", home_archive);
    Ok(home_archive)
}

#[tokio::main]
async fn main() -> Result<()> {
    // Load environment variables from .env file early
    dotenvy::dotenv().ok();

    // Check if we're in production mode
    let is_production = env::var("SOAR_ENV")
        .map(|env| env == "production")
        .unwrap_or(false);

    // Initialize Sentry for error tracking (errors only, no performance monitoring)
    let _guard = if let Ok(sentry_dsn) = env::var("SENTRY_DSN") {
        // Skip Sentry initialization if DSN is empty or invalid
        if sentry_dsn.is_empty() {
            info!("SENTRY_DSN is empty, Sentry disabled");
            None
        } else if let Ok(parsed_dsn) = sentry_dsn.parse() {
            info!("Initializing Sentry with DSN");

            // Use SENTRY_RELEASE env var if set (for deployed versions with commit SHA),
            // otherwise fall back to CARGO_PKG_VERSION for local development
            let release = env::var("SENTRY_RELEASE")
                .ok()
                .or_else(|| Some(env!("CARGO_PKG_VERSION").to_string()))
                .map(Into::into);

            if let Some(ref r) = release {
                info!("Sentry release version: {}", r);
            }

            Some(sentry::init(sentry::ClientOptions {
                dsn: Some(parsed_dsn),
                sample_rate: 0.05,       // Sample 5% of error events
                traces_sample_rate: 0.1, // Sample 10% of performance traces (increased for better visibility)
                attach_stacktrace: true,
                release,
                enable_logs: true,
                environment: env::var("SOAR_ENV").ok().map(Into::into),
                session_mode: sentry::SessionMode::Request,
                auto_session_tracking: true,
                // Note: Continuous profiling not available in sentry-rust 0.45.0
                // Using increased traces_sample_rate for better performance visibility
                before_send: Some(std::sync::Arc::new(
                    move |event: sentry::protocol::Event<'static>| {
                        // Always capture error-level events
                        if event.level >= sentry::Level::Error {
                            Some(event)
                        } else {
                            // For non-error events, only capture in production
                            if is_production { Some(event) } else { None }
                        }
                    },
                )),
                ..Default::default()
            }))
        } else {
            eprintln!("WARNING: Invalid SENTRY_DSN format, Sentry disabled");
            None
        }
    } else {
        if is_production {
            eprintln!("ERROR: SENTRY_DSN environment variable is required in production mode");
            std::process::exit(1);
        }
        info!("SENTRY_DSN not configured, Sentry disabled");
        None
    };

    // Test Sentry integration if enabled
    if _guard.is_some() {
        info!("Sentry initialized successfully");

        // Set up panic hook to capture panics in Sentry
        std::panic::set_hook(Box::new(|panic_info| {
            let panic_msg = if let Some(s) = panic_info.payload().downcast_ref::<&str>() {
                (*s).to_string()
            } else if let Some(s) = panic_info.payload().downcast_ref::<String>() {
                s.clone()
            } else {
                "Unknown panic".to_string()
            };

            let location = if let Some(location) = panic_info.location() {
                format!(
                    "{}:{}:{}",
                    location.file(),
                    location.line(),
                    location.column()
                )
            } else {
                "Unknown location".to_string()
            };

            sentry::configure_scope(|scope| {
                scope.set_tag("panic.location", location);
            });

            sentry::capture_message(&format!("Panic: {panic_msg}"), sentry::Level::Fatal);

            // Flush Sentry before the process exits
            if let Some(client) = sentry::Hub::current().client() {
                let _ = client.flush(Some(std::time::Duration::from_secs(2)));
            }
        }));
    }

    let cli = Cli::parse();

    // Initialize tracing/tokio-console based on subcommand
    use tracing_subscriber::{EnvFilter, filter, layer::SubscriberExt, util::SubscriberInitExt};

    // Create separate filter for fmt_layer (console output)
    // Use RUST_LOG if set, otherwise default based on production mode
    let fmt_filter = EnvFilter::try_from_default_env().unwrap_or_else(|_| {
        if is_production {
            EnvFilter::new("warn")
        } else {
            EnvFilter::new("debug")
        }
    });

    // Create filter for tokio-console layer (needs tokio=trace,runtime=trace for task visibility)
    let console_filter = EnvFilter::new("warn,tokio=trace,runtime=trace");

    let registry = tracing_subscriber::registry();

    let fmt_layer = filter::Filtered::new(tracing_subscriber::fmt::layer(), fmt_filter);

    match &cli.command {
        Commands::Run {
            enable_tokio_console,
            ..
        } => {
            if *enable_tokio_console {
                // Run subcommand uses tokio-console on port 6669
                let console_layer = filter::Filtered::new(
                    console_subscriber::ConsoleLayer::builder()
                        .server_addr(([0, 0, 0, 0], 6669))
                        .spawn(),
                    console_filter.clone(),
                );

                if let Some(sentry_layer) = _guard
                    .as_ref()
                    .map(|_| sentry::integrations::tracing::layer())
                {
                    registry
                        .with(fmt_layer)
                        .with(console_layer)
                        .with(sentry_layer)
                        .init();
                } else {
                    registry.with(fmt_layer).with(console_layer).init();
                }

                info!(
                    "tokio-console subscriber initialized on port 6669 - connect with `tokio-console http://localhost:6669`"
                );
            } else {
                // No tokio-console overhead
                if let Some(sentry_layer) = _guard
                    .as_ref()
                    .map(|_| sentry::integrations::tracing::layer())
                {
                    registry.with(fmt_layer).with(sentry_layer).init();
                } else {
                    registry.with(fmt_layer).init();
                }
            }
        }
        Commands::VerifyRuntime {
            enable_tokio_console,
        } => {
            if *enable_tokio_console {
                // VerifyRuntime uses tokio-console on port 7779 to avoid conflict with Run
                let console_layer = filter::Filtered::new(
                    console_subscriber::ConsoleLayer::builder()
                        .server_addr(([0, 0, 0, 0], 7779))
                        .spawn(),
                    console_filter.clone(),
                );

                if let Some(sentry_layer) = _guard
                    .as_ref()
                    .map(|_| sentry::integrations::tracing::layer())
                {
                    registry
                        .with(fmt_layer)
                        .with(console_layer)
                        .with(sentry_layer)
                        .init();
                } else {
                    registry.with(fmt_layer).with(console_layer).init();
                }

                info!(
                    "tokio-console subscriber initialized on port 7779 - connect with `tokio-console http://localhost:7779`"
                );
            } else {
                // No tokio-console overhead
                if let Some(sentry_layer) = _guard
                    .as_ref()
                    .map(|_| sentry::integrations::tracing::layer())
                {
                    registry.with(fmt_layer).with(sentry_layer).init();
                } else {
                    registry.with(fmt_layer).init();
                }
            }
        }
        Commands::Web {
            enable_tokio_console,
            ..
        } => {
            // Skip console subscriber in test mode to avoid port conflicts
            let is_test_mode = env::var("SOAR_ENV").map(|v| v == "test").unwrap_or(false);

            if is_test_mode {
                // Test mode: skip console subscriber
                if let Some(sentry_layer) = _guard
                    .as_ref()
                    .map(|_| sentry::integrations::tracing::layer())
                {
                    registry.with(fmt_layer).with(sentry_layer).init();
                } else {
                    registry.with(fmt_layer).init();
                }
                info!("Running in test mode - console subscriber disabled");
            } else if *enable_tokio_console {
                // Production/development mode with tokio-console enabled
                let console_layer = filter::Filtered::new(
                    console_subscriber::ConsoleLayer::builder()
                        .server_addr(([0, 0, 0, 0], 6670))
                        .spawn(),
                    console_filter.clone(),
                );

                if let Some(sentry_layer) = _guard
                    .as_ref()
                    .map(|_| sentry::integrations::tracing::layer())
                {
                    registry
                        .with(fmt_layer)
                        .with(console_layer)
                        .with(sentry_layer)
                        .init();
                } else {
                    registry.with(fmt_layer).with(console_layer).init();
                }

                info!(
                    "tokio-console subscriber initialized on port 6670 - connect with `tokio-console http://localhost:6670`"
                );
            } else {
                // No tokio-console overhead
                if let Some(sentry_layer) = _guard
                    .as_ref()
                    .map(|_| sentry::integrations::tracing::layer())
                {
                    registry.with(fmt_layer).with(sentry_layer).init();
                } else {
                    registry.with(fmt_layer).init();
                }
            }
        }
        _ => {
            // Other subcommands use regular tracing (no tokio-console overhead)
            if let Some(sentry_layer) = _guard
                .as_ref()
                .map(|_| sentry::integrations::tracing::layer())
            {
                registry.with(fmt_layer).with(sentry_layer).init();
            } else {
                registry.with(fmt_layer).init();
            }
        }
    }

    // Handle commands that don't need database access early
    match &cli.command {
        Commands::VerifyRuntime {
            enable_tokio_console,
        } => {
            info!("Runtime verification successful:");
            info!("  ✓ Sentry integration initialized");
            info!("  ✓ Tracing subscriber initialized");
            if *enable_tokio_console {
                info!("  ✓ tokio-console layer initialized (port 7779)");
            }
            info!("  ✓ All runtime components ready");
            info!("Runtime verification PASSED");
            return Ok(());
        }
        Commands::IngestAprs {
            server,
            port,
            callsign,
            filter,
            max_retries,
            retry_delay,
            nats_url,
        } => {
            // IngestAprs only uses NATS, doesn't need database
            return handle_ingest_aprs(
                server.clone(),
                *port,
                callsign.clone(),
                filter.clone(),
                *max_retries,
                *retry_delay,
                nats_url.clone(),
            )
            .await;
        }
        Commands::IngestBeast {
            server,
            port,
            max_retries,
            retry_delay,
            nats_url,
        } => {
            // IngestBeast only uses NATS, doesn't need database
            return handle_ingest_beast(
                server.clone(),
                *port,
                *max_retries,
                *retry_delay,
                nats_url.clone(),
            )
            .await;
        }
        Commands::DumpUnifiedDdb { output, source } => {
            // DumpUnifiedDdb only downloads and exports data, doesn't need database
            return handle_dump_unified_ddb(output.clone(), source.clone()).await;
        }
        _ => {
            // All other commands need database access
        }
    }

    // Check if we're in test mode and configure environment BEFORE database setup
    if let Commands::Web { test_mode, .. } = &cli.command
        && *test_mode
    {
        info!("Test mode enabled: configuring test environment");

        // Set JWT_SECRET for authentication
        // SAFETY: We're setting environment variables during startup before any threads are spawned.
        // This is safe because:
        // 1. We're in main() and haven't started the async runtime yet
        // 2. No other threads exist that could be reading these variables
        // 3. These are only set in test mode, not in production
        unsafe {
            env::set_var("JWT_SECRET", "test-jwt-secret-for-e2e-tests");
        }
        info!("  ✓ JWT_SECRET configured");

        // Set test database URL (if not already set)
        if env::var("DATABASE_URL").is_err() {
            unsafe {
                env::set_var(
                    "DATABASE_URL",
                    "postgres://postgres:postgres@localhost:5432/soar_test",
                );
            }
            info!("  ✓ DATABASE_URL set to test database");
        }

        // Set NATS URL (if not already set)
        if env::var("NATS_URL").is_err() {
            unsafe {
                env::set_var("NATS_URL", "nats://localhost:4222");
            }
            info!("  ✓ NATS_URL configured");
        }

        // Set SOAR_ENV to test (if not already set)
        if env::var("SOAR_ENV").is_err() {
            unsafe {
                env::set_var("SOAR_ENV", "test");
            }
            info!("  ✓ SOAR_ENV set to 'test'");
        }

        info!("Test environment configuration complete");
    }

    // Enable SQL query logging only for the migrate command
    if matches!(cli.command, Commands::Migrate {}) {
        set_default_instrumentation(|| Some(Box::new(QueryLogger)))
            .expect("Failed to set default instrumentation");
    }

    // Set up database connection for commands that need it
    // This also runs migrations automatically
    let diesel_pool = setup_diesel_database().await?;

    match cli.command {
        Commands::Sitemap { static_root } => {
            let sitemap_path = static_root.unwrap_or_else(|| {
                env::var("SITEMAP_ROOT").unwrap_or_else(|_| "/var/soar/sitemap".to_string())
            });
            handle_sitemap_generation(diesel_pool, sitemap_path).await
        }
        Commands::LoadData {
            aircraft_models,
            aircraft_registrations,
            airports,
            runways,
            receivers,
            devices,
            geocode,
            link_home_bases,
        } => {
            handle_load_data(
                diesel_pool,
                aircraft_models,
                aircraft_registrations,
                airports,
                runways,
                receivers,
                devices,
                geocode,
                link_home_bases,
            )
            .await
        }
        Commands::PullData {} => handle_pull_data(diesel_pool).await,
        Commands::IngestAprs { .. } => {
            // This should never be reached due to early return above
            unreachable!("IngestAprs should be handled before database setup")
        }
        Commands::IngestBeast { .. } => {
            // This should never be reached due to early return above
            unreachable!("IngestBeast should be handled before database setup")
        }
        Commands::Run {
            archive_dir,
            archive,
            nats_url,
            suppress_aprs_type,
            enable_tokio_console: _,
        } => {
            // Determine archive directory if --archive flag is used
            let final_archive_dir = if archive {
                Some(determine_archive_dir()?)
            } else {
                archive_dir
            };

            handle_run(
                final_archive_dir,
                nats_url,
                &suppress_aprs_type,
                diesel_pool,
            )
            .await
        }
        Commands::Web {
            interface,
            port,
            test_mode: _,
            enable_tokio_console: _,
        } => {
            // Test mode environment is configured earlier, before database setup
            // Check SOAR_ENV and override port only for development mode
            let final_port = match env::var("SOAR_ENV") {
                Ok(soar_env) if soar_env == "production" => {
                    info!("Running in production mode on port {}", port);
                    port
                }
                Ok(soar_env) if soar_env == "test" => {
                    info!("Running in test mode on port {}", port);
                    port
                }
                Ok(soar_env) => {
                    info!(
                        "Running in {} mode, overriding port to 1337 (development default)",
                        soar_env
                    );
                    1337
                }
                Err(_) => {
                    info!("SOAR_ENV not set, defaulting to development mode on port 1337");
                    1337
                }
            };

            // Live fixes service is initialized inside start_web_server
            soar::web::start_web_server(interface, final_port, diesel_pool).await
        }
        Commands::Archive {
            before,
            archive_path,
        } => handle_archive(diesel_pool, before, archive_path).await,
        Commands::Resurrect { date, archive_path } => {
            handle_resurrect(diesel_pool, date, archive_path).await
        }
        Commands::VerifyRuntime { .. } => {
            // This should never be reached due to early return above
            unreachable!("VerifyRuntime should be handled before database setup")
        }
        Commands::Migrate {} => {
            // Migrations are already run by setup_diesel_database()
            info!("Database migrations completed successfully");
            info!("All pending migrations have been applied");
            Ok(())
        }
        Commands::SeedTestData {} => handle_seed_test_data(&diesel_pool).await,
        Commands::DumpUnifiedDdb { .. } => {
            // This should never be reached due to early return above
            unreachable!("DumpUnifiedDdb should be handled before database setup")
        }
    }
}<|MERGE_RESOLUTION|>--- conflicted
+++ resolved
@@ -11,14 +11,9 @@
 
 mod commands;
 use commands::{
-<<<<<<< HEAD
-    handle_archive, handle_dump_unified_ddb, handle_ingest_aprs, handle_load_data,
-    handle_pull_data, handle_resurrect, handle_run, handle_seed_test_data,
+    handle_archive, handle_dump_unified_ddb, handle_ingest_aprs, handle_ingest_beast,
+    handle_load_data, handle_pull_data, handle_resurrect, handle_run, handle_seed_test_data,
     handle_sitemap_generation,
-=======
-    handle_archive, handle_dump_unified_ddb, handle_ingest_aprs, handle_ingest_beast,
-    handle_load_data, handle_pull_data, handle_resurrect, handle_run, handle_sitemap_generation,
->>>>>>> e98729c2
 };
 
 // Embed migrations at compile time
