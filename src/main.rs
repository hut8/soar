use anyhow::{Context, Result};
use clap::{Parser, Subcommand};
use diesel::connection::{Instrumentation, InstrumentationEvent, set_default_instrumentation};
use diesel::r2d2::{ConnectionManager, Pool};
use diesel::{PgConnection, QueryableByName, RunQueryDsl};
use diesel_migrations::{EmbeddedMigrations, MigrationHarness, embed_migrations};
use std::env;
use std::fs;
use std::path::Path;
use tracing::{info, warn};

mod commands;
use commands::{
    handle_archive, handle_dump_unified_ddb, handle_ingest_aprs, handle_load_data,
    handle_pull_data, handle_resurrect, handle_run, handle_seed_test_data,
    handle_sitemap_generation,
};

// Embed migrations at compile time
pub const MIGRATIONS: EmbeddedMigrations = embed_migrations!("migrations/");

#[derive(QueryableByName)]
struct LockResult {
    #[diesel(sql_type = diesel::sql_types::Bool)]
    pg_try_advisory_lock: bool,
}

#[derive(Parser)]
#[command(name = "soar")]
#[command(about = "SOAR - Soaring Observation And Records")]
#[command(version = "0.1.0")]
struct Cli {
    #[command(subcommand)]
    command: Commands,
}

#[derive(Subcommand)]
enum Commands {
    /// Generate sitemap files for the website
    Sitemap {
        /// Static root directory where sitemap files will be stored (defaults to SITEMAP_ROOT env var)
        #[arg(long)]
        static_root: Option<String>,
    },
    /// Load aircraft model and registration data, receivers, and devices from files
    ///
    /// Aircraft registrations and models should come from the "releasable aircraft" FAA database.
    /// Airports and runways should come from "our airports" database.
    /// Receivers JSON file can be created from <https://github.com/hut8/ogn-rdb>
    /// Devices file should be the unified FlarmNet database from <https://turbo87.github.io/united-flarmnet/united.fln>
    LoadData {
        /// Path to the aircraft model data file (from ACFTREF.txt in the "releasable aircraft" FAA database
        /// <https://www.faa.gov/licenses_certificates/aircraft_certification/aircraft_registry/releasable_aircraft_download>)
        /// <https://registry.faa.gov/database/ReleasableAircraft.zip>
        #[arg(long)]
        aircraft_models: Option<String>,
        /// Path to the aircraft registrations data file (from MASTER.txt in the "releasable aircraft" FAA database)
        /// <https://www.faa.gov/licenses_certificates/aircraft_certification/aircraft_registry/releasable_aircraft_download>
        /// <https://registry.faa.gov/database/ReleasableAircraft.zip>
        #[arg(long)]
        aircraft_registrations: Option<String>,
        /// Path to the airports CSV file (from "our airports" database)
        /// <https://davidmegginson.github.io/ourairports-data/airports.csv>
        #[arg(long)]
        airports: Option<String>,
        /// Path to the runways CSV file (from "our airports" database)
        /// <https://davidmegginson.github.io/ourairports-data/runways.csv>
        #[arg(long)]
        runways: Option<String>,
        /// Path to the receivers JSON file (can be created from <https://github.com/hut8/ogn-rdb>)
        #[arg(long)]
        receivers: Option<String>,
        /// Path to the devices file (unified FlarmNet database from <https://turbo87.github.io/united-flarmnet/united.fln>)
        #[arg(long)]
        devices: Option<String>,
        /// Geocode registered addresses of aircraft belonging to clubs that haven't been geocoded yet
        #[arg(long)]
        geocode: bool,
        /// Link soaring clubs to their nearest airports (within 10 miles) as home bases
        #[arg(long)]
        link_home_bases: bool,
    },
    /// Pull data from HTTP sources and then load it
    ///
    /// Downloads airports and runways data from ourairports-data, creates a temporary directory,
    /// and then invokes the same procedures as load-data.
    PullData {},
    /// Ingest APRS messages into NATS JetStream (durable queue service)
    ///
    /// This service connects to APRS-IS and publishes all messages to a durable NATS JetStream queue.
    /// It is designed to run independently and survive restarts without dropping messages.
    IngestAprs {
        /// APRS server hostname
        #[arg(long, default_value = "aprs.glidernet.org")]
        server: String,

        /// APRS server port (automatically switches to 10152 for full feed if no filter specified)
        #[arg(long, default_value = "14580")]
        port: u16,

        /// Callsign for APRS authentication
        #[arg(long, default_value = "N0CALL")]
        callsign: String,

        /// APRS filter string (omit for full global feed via port 10152, or specify filter for port 14580)
        #[arg(long)]
        filter: Option<String>,

        /// Maximum number of connection retry attempts
        #[arg(long, default_value = "5")]
        max_retries: u32,

        /// Delay between reconnection attempts in seconds
        #[arg(long, default_value = "5")]
        retry_delay: u64,

        /// NATS server URL for JetStream
        #[arg(long, default_value = "nats://localhost:4222")]
        nats_url: String,
    },
    /// Run the main APRS processing service (consumes from JetStream durable queue)
    Run {
        /// Base directory for message archive (optional)
        #[arg(long)]
        archive_dir: Option<String>,

        /// Enable automatic archiving (uses /var/soar/archive if writable, otherwise $HOME/soar-archive/)
        #[arg(long)]
        archive: bool,

        /// NATS server URL for JetStream consumer and pub/sub
        #[arg(long, default_value = "nats://localhost:4222")]
        nats_url: String,

        /// APRS type(s) to suppress from processing (e.g., OGADSB, OGFLR)
        /// Can be specified multiple times to suppress multiple types
        #[arg(long)]
        suppress_aprs_type: Vec<String>,

        /// Enable tokio-console for async task monitoring (port 6669)
        #[arg(long)]
        enable_tokio_console: bool,
    },
    /// Start the web server
    Web {
        /// Port to bind the web server to
        #[arg(long, default_value = "61225")]
        port: u16,

        /// Interface to bind the web server to
        #[arg(long, default_value = "localhost")]
        interface: String,

<<<<<<< HEAD
        /// Enable test mode (auto-generates JWT_SECRET, sets test database and NATS)
        #[arg(long)]
        test_mode: bool,
=======
        /// Enable tokio-console for async task monitoring (port 6670)
        #[arg(long)]
        enable_tokio_console: bool,
>>>>>>> 78b6e716
    },
    /// Archive old data to compressed CSV files and delete from database
    ///
    /// Archives data with staggered retention to respect foreign key constraints:
    /// 1. Flights (before_date + 0 days)
    /// 2. Fixes and ReceiverStatuses (before_date + 1 day)
    /// 3. AprsMessages (before_date + 2 days)
    ///
    /// Default: Uses 21 days ago, which archives:
    /// - Flights: 21+ days old
    /// - Fixes and ReceiverStatuses: 22+ days old
    /// - AprsMessages: 23+ days old
    ///
    /// Each day's data is written to files named YYYYMMDD-{table}.csv.zst
    Archive {
        /// Archive data before this date (YYYY-MM-DD format, exclusive, UTC)
        /// Cannot be a future date. Flights are archived before this date,
        /// Fixes/ReceiverStatuses before date+1, AprsMessages before date+2.
        /// Defaults to 21 days ago if not specified.
        #[arg(value_name = "BEFORE_DATE")]
        before: Option<String>,

        /// Directory where archive files will be stored
        #[arg(long)]
        archive_path: String,
    },
    /// Resurrect archived data from compressed CSV files back into the database
    ///
    /// Restores data from archive files in the reverse order of archival to respect foreign key constraints:
    /// 1. AprsMessages (must be restored first)
    /// 2. Fixes and ReceiverStatuses (depend on aprs_messages)
    /// 3. Flights (depend on fixes)
    ///
    /// Reads files named YYYYMMDD-{table}.csv.zst for the specified date
    Resurrect {
        /// Date to resurrect (YYYY-MM-DD format, UTC)
        /// Will look for archive files for this specific date
        #[arg(value_name = "DATE")]
        date: String,

        /// Directory where archive files are stored
        #[arg(long)]
        archive_path: String,
    },
    /// Verify runtime initialization (Sentry, tracing, tokio-console)
    ///
    /// Tests that the runtime can initialize without panicking. Used for CI/CD
    /// to catch configuration issues like missing tokio_unstable flag.
    VerifyRuntime {
        /// Enable tokio-console for async task monitoring (port 7779)
        #[arg(long)]
        enable_tokio_console: bool,
    },
    /// Run database migrations
    ///
    /// Runs all pending database migrations and exits. This is useful for deployment
    /// scripts to ensure migrations are applied before starting services.
    /// Migrations are also run automatically by other commands that need the database.
    Migrate {},
    /// Seed test data for E2E testing
    ///
    /// Creates a known set of test data for E2E tests:
    /// - Test user with known credentials (configurable via env vars)
    /// - Test club
    /// - Test devices
    ///
    /// Environment variables:
    /// - TEST_USER_EMAIL (default: test@example.com)
    /// - TEST_USER_PASSWORD (default: testpassword123)
    /// - TEST_USER_FIRST_NAME (default: Test)
    /// - TEST_USER_LAST_NAME (default: User)
    SeedTestData {},
    /// Dump unified FlarmNet device database to JSONL file
    ///
    /// Downloads the unified FlarmNet database from <https://turbo87.github.io/united-flarmnet/united.fln>
    /// and exports all device records to a JSONL (JSON Lines) file for debugging.
    /// Each line contains one complete device record with all fields.
    DumpUnifiedDdb {
        /// Output file path for JSONL export
        #[arg(value_name = "OUTPUT_FILE")]
        output: String,
        /// Optional local source file (if not specified, downloads from remote)
        #[arg(long)]
        source: Option<String>,
    },
}

// Query logger that logs SQL statements to tracing
struct QueryLogger;

impl Instrumentation for QueryLogger {
    fn on_connection_event(&mut self, event: InstrumentationEvent<'_>) {
        match event {
            InstrumentationEvent::StartQuery { query, .. } => {
                info!("Executing SQL: {}", query);
            }
            InstrumentationEvent::FinishQuery {
                query,
                error: Some(err),
                ..
            } => {
                warn!("Query failed: {} - Error: {}", query, err);
            }
            _ => {} // Ignore other events
        }
    }
}

/// Dump database schema to schema.sql if not in production, test, or CI
fn dump_schema_if_non_production(database_url: &str) -> Result<()> {
    // Check environment
    let soar_env = env::var("SOAR_ENV").unwrap_or_default();
    let is_production = soar_env == "production";
    let is_test = soar_env == "test";
    let is_ci = env::var("CI").is_ok();

    if is_production {
        info!("Skipping schema dump in production environment");
        return Ok(());
    }

    if is_test {
        info!("Skipping schema dump in test environment");
        return Ok(());
    }

    if is_ci {
        info!("Skipping schema dump in CI environment");
        return Ok(());
    }

    info!("Dumping database schema to schema.sql...");

    // Run pg_dump with flags to ensure deterministic output
    let output = std::process::Command::new("pg_dump")
        .arg("--schema-only") // Only dump schema, not data
        .arg("--no-owner") // Don't include ownership commands
        .arg("--no-privileges") // Don't include GRANT/REVOKE
        .arg("--no-tablespaces") // Don't include tablespace assignments
        .arg("--no-comments") // Don't include comments (may contain timestamps)
        .arg("--restrict-key=SOAR") // Use fixed key to prevent random \restrict hash changes
        .arg(database_url)
        .output()
        .context("Failed to execute pg_dump - is PostgreSQL client installed?")?;

    if !output.status.success() {
        let stderr = String::from_utf8_lossy(&output.stderr);
        return Err(anyhow::anyhow!("pg_dump failed: {}", stderr));
    }

    // Write output to schema.sql in repository root
    // Use CARGO_MANIFEST_DIR to get the crate root (repo root) at compile time
    let repo_root = env!("CARGO_MANIFEST_DIR");
    let schema_path = Path::new(repo_root).join("schema.sql");
    std::fs::write(&schema_path, &output.stdout).context("Failed to write schema.sql")?;

    info!("Successfully dumped schema to {}", schema_path.display());
    Ok(())
}

#[tracing::instrument]
async fn setup_diesel_database() -> Result<Pool<ConnectionManager<PgConnection>>> {
    // Load environment variables from .env file
    dotenvy::dotenv().ok();

    // Get the database URL from environment variables
    let database_url =
        env::var("DATABASE_URL").expect("DATABASE_URL must be set in environment variables");

    // Clone for schema dump later (database_url will be moved into ConnectionManager)
    let database_url_for_dump = database_url.clone();

    // Create a Diesel connection pool with increased capacity for batched AGL updates
    // Increased from default (10) to 50 to handle:
    // - 5 APRS workers
    // - 8 elevation workers
    // - 1 batch writer
    // - Various background tasks and web requests
    let manager = ConnectionManager::<PgConnection>::new(database_url);
    let pool = Pool::builder()
        .max_size(50)
        .build(manager)
        .map_err(|e| anyhow::anyhow!("Failed to create Diesel connection pool: {e}"))?;

    info!("Successfully created Diesel connection pool (max connections: 50)");

    // Run embedded migrations with a PostgreSQL advisory lock
    info!("Running database migrations...");
    let mut connection = pool
        .get()
        .map_err(|e| anyhow::anyhow!("Failed to get database connection for migrations: {e}"))?;

    // Use a fixed, unique lock ID for migrations (arbitrary but consistent)
    // This ensures only one process can run migrations at a time
    let migration_lock_id = 19150118; // Ordinal Positions of "SOAR" in English alphabet: S(19) O(15) A(1) R(18)

    // Use session-scoped advisory lock with retry logic
    info!("Attempting to acquire migration lock...");

    // Try to acquire the lock with retries (indefinite, 5 second intervals)
    let mut attempts = 0;
    let mut lock_acquired = false;

    while !lock_acquired {
        let lock_result =
            diesel::sql_query(format!("SELECT pg_try_advisory_lock({migration_lock_id})"))
                .get_result::<LockResult>(&mut connection)
                .map_err(|e| {
                    anyhow::anyhow!("Failed to attempt migration lock acquisition: {e}")
                })?;

        let result = lock_result.pg_try_advisory_lock;

        if result {
            lock_acquired = true;
            info!("Migration lock acquired on attempt {}", attempts + 1);
        } else {
            attempts += 1;
            info!(
                "Migration lock unavailable, retrying in 5 seconds... (attempt {})",
                attempts
            );
            std::thread::sleep(std::time::Duration::from_secs(5));
        }
    }

    info!("Migration lock acquired successfully");

    // Check for pending migrations before running them
    match connection.pending_migrations(MIGRATIONS) {
        Ok(pending) => {
            if pending.is_empty() {
                info!("No pending migrations found");
            } else {
                info!("Found {} pending migration(s) to apply:", pending.len());
                for migration in &pending {
                    info!("  - Will apply: {}", migration.name());
                }
            }
        }
        Err(e) => {
            warn!("Could not list pending migrations: {}", e);
        }
    }

    // Run migrations while holding the lock and handle result immediately
    match connection.run_pending_migrations(MIGRATIONS) {
        Ok(applied_migrations) => {
            if applied_migrations.is_empty() {
                info!("No pending migrations to apply");
            } else {
                info!(
                    "Successfully applied {} migration(s):",
                    applied_migrations.len()
                );
                for migration in &applied_migrations {
                    info!("  - Applied migration: {}", migration);
                }
            }
            info!("Database migrations completed successfully");

            // Dump schema to schema.sql (non-production only)
            dump_schema_if_non_production(&database_url_for_dump)?;

            // Release the advisory lock after successful migrations
            diesel::sql_query(format!("SELECT pg_advisory_unlock({migration_lock_id})"))
                .execute(&mut connection)
                .map_err(|e| {
                    anyhow::anyhow!(
                        "Failed to release migration lock after successful migrations: {e}"
                    )
                })?;
            info!("Migration lock released");
        }
        Err(migration_error) => {
            // Release the advisory lock even if migrations failed
            let unlock_result =
                diesel::sql_query(format!("SELECT pg_advisory_unlock({migration_lock_id})"))
                    .execute(&mut connection);
            info!("Migration lock released after failure");

            // Log unlock error but prioritize migration error
            if let Err(unlock_error) = unlock_result {
                warn!("Also failed to release migration lock: {}", unlock_error);
            }

            return Err(anyhow::anyhow!(
                "Failed to run migrations: {migration_error}"
            ));
        }
    }

    Ok(pool)
}

/// Determine the best archive directory to use
fn determine_archive_dir() -> Result<String> {
    let var_soar_archive = "/var/soar/archive";

    // Check if /var/soar/archive exists and is writable
    if Path::new(var_soar_archive).exists() {
        // Test if we can write to it by trying to create a temporary file
        let test_file = format!("{}/test_write_{}", var_soar_archive, std::process::id());
        match fs::write(&test_file, b"test") {
            Ok(()) => {
                // Clean up test file
                let _ = fs::remove_file(&test_file);
                info!("Using archive directory: {}", var_soar_archive);
                return Ok(var_soar_archive.to_string());
            }
            Err(_) => {
                info!(
                    "/var/soar/archive exists but is not writable, falling back to $HOME/soar-archive/"
                );
            }
        }
    }

    // Fallback to $HOME/soar-archive/
    let home_dir =
        env::var("HOME").map_err(|_| anyhow::anyhow!("HOME environment variable not set"))?;
    let home_archive = format!("{home_dir}/soar-archive");

    // Create the directory if it doesn't exist
    fs::create_dir_all(&home_archive)
        .map_err(|e| anyhow::anyhow!("Failed to create archive directory {home_archive}: {e}"))?;

    info!("Using archive directory: {}", home_archive);
    Ok(home_archive)
}

#[tokio::main]
async fn main() -> Result<()> {
    // Load environment variables from .env file early
    dotenvy::dotenv().ok();

    // Check if we're in production mode
    let is_production = env::var("SOAR_ENV")
        .map(|env| env == "production")
        .unwrap_or(false);

    // Initialize Sentry for error tracking (errors only, no performance monitoring)
    let _guard = if let Ok(sentry_dsn) = env::var("SENTRY_DSN") {
        // Skip Sentry initialization if DSN is empty or invalid
        if sentry_dsn.is_empty() {
            info!("SENTRY_DSN is empty, Sentry disabled");
            None
        } else if let Ok(parsed_dsn) = sentry_dsn.parse() {
            info!("Initializing Sentry with DSN");

            // Use SENTRY_RELEASE env var if set (for deployed versions with commit SHA),
            // otherwise fall back to CARGO_PKG_VERSION for local development
            let release = env::var("SENTRY_RELEASE")
                .ok()
                .or_else(|| Some(env!("CARGO_PKG_VERSION").to_string()))
                .map(Into::into);

            if let Some(ref r) = release {
                info!("Sentry release version: {}", r);
            }

            Some(sentry::init(sentry::ClientOptions {
                dsn: Some(parsed_dsn),
                sample_rate: 0.05,       // Sample 5% of error events
                traces_sample_rate: 0.1, // Sample 10% of performance traces (increased for better visibility)
                attach_stacktrace: true,
                release,
                enable_logs: true,
                environment: env::var("SOAR_ENV").ok().map(Into::into),
                session_mode: sentry::SessionMode::Request,
                auto_session_tracking: true,
                // Note: Continuous profiling not available in sentry-rust 0.45.0
                // Using increased traces_sample_rate for better performance visibility
                before_send: Some(std::sync::Arc::new(
                    move |event: sentry::protocol::Event<'static>| {
                        // Always capture error-level events
                        if event.level >= sentry::Level::Error {
                            Some(event)
                        } else {
                            // For non-error events, only capture in production
                            if is_production { Some(event) } else { None }
                        }
                    },
                )),
                ..Default::default()
            }))
        } else {
            eprintln!("WARNING: Invalid SENTRY_DSN format, Sentry disabled");
            None
        }
    } else {
        if is_production {
            eprintln!("ERROR: SENTRY_DSN environment variable is required in production mode");
            std::process::exit(1);
        }
        info!("SENTRY_DSN not configured, Sentry disabled");
        None
    };

    // Test Sentry integration if enabled
    if _guard.is_some() {
        info!("Sentry initialized successfully");

        // Set up panic hook to capture panics in Sentry
        std::panic::set_hook(Box::new(|panic_info| {
            let panic_msg = if let Some(s) = panic_info.payload().downcast_ref::<&str>() {
                (*s).to_string()
            } else if let Some(s) = panic_info.payload().downcast_ref::<String>() {
                s.clone()
            } else {
                "Unknown panic".to_string()
            };

            let location = if let Some(location) = panic_info.location() {
                format!(
                    "{}:{}:{}",
                    location.file(),
                    location.line(),
                    location.column()
                )
            } else {
                "Unknown location".to_string()
            };

            sentry::configure_scope(|scope| {
                scope.set_tag("panic.location", location);
            });

            sentry::capture_message(&format!("Panic: {panic_msg}"), sentry::Level::Fatal);

            // Flush Sentry before the process exits
            if let Some(client) = sentry::Hub::current().client() {
                let _ = client.flush(Some(std::time::Duration::from_secs(2)));
            }
        }));
    }

    let cli = Cli::parse();

    // Initialize tracing/tokio-console based on subcommand
    use tracing_subscriber::{EnvFilter, filter, layer::SubscriberExt, util::SubscriberInitExt};

    // Create separate filter for fmt_layer (console output)
    // Use RUST_LOG if set, otherwise default based on production mode
    let fmt_filter = EnvFilter::try_from_default_env().unwrap_or_else(|_| {
        if is_production {
            EnvFilter::new("warn")
        } else {
            EnvFilter::new("debug")
        }
    });

    // Create filter for tokio-console layer (needs tokio=trace,runtime=trace for task visibility)
    let console_filter = EnvFilter::new("warn,tokio=trace,runtime=trace");

    let registry = tracing_subscriber::registry();

    let fmt_layer = filter::Filtered::new(tracing_subscriber::fmt::layer(), fmt_filter);

    match &cli.command {
        Commands::Run {
            enable_tokio_console,
            ..
        } => {
            if *enable_tokio_console {
                // Run subcommand uses tokio-console on port 6669
                let console_layer = filter::Filtered::new(
                    console_subscriber::ConsoleLayer::builder()
                        .server_addr(([0, 0, 0, 0], 6669))
                        .spawn(),
                    console_filter.clone(),
                );

                if let Some(sentry_layer) = _guard
                    .as_ref()
                    .map(|_| sentry::integrations::tracing::layer())
                {
                    registry
                        .with(fmt_layer)
                        .with(console_layer)
                        .with(sentry_layer)
                        .init();
                } else {
                    registry.with(fmt_layer).with(console_layer).init();
                }

                info!(
                    "tokio-console subscriber initialized on port 6669 - connect with `tokio-console http://localhost:6669`"
                );
            } else {
                // No tokio-console overhead
                if let Some(sentry_layer) = _guard
                    .as_ref()
                    .map(|_| sentry::integrations::tracing::layer())
                {
                    registry.with(fmt_layer).with(sentry_layer).init();
                } else {
                    registry.with(fmt_layer).init();
                }
            }
        }
        Commands::VerifyRuntime {
            enable_tokio_console,
        } => {
            if *enable_tokio_console {
                // VerifyRuntime uses tokio-console on port 7779 to avoid conflict with Run
                let console_layer = filter::Filtered::new(
                    console_subscriber::ConsoleLayer::builder()
                        .server_addr(([0, 0, 0, 0], 7779))
                        .spawn(),
                    console_filter.clone(),
                );

                if let Some(sentry_layer) = _guard
                    .as_ref()
                    .map(|_| sentry::integrations::tracing::layer())
                {
                    registry
                        .with(fmt_layer)
                        .with(console_layer)
                        .with(sentry_layer)
                        .init();
                } else {
                    registry.with(fmt_layer).with(console_layer).init();
                }

                info!(
                    "tokio-console subscriber initialized on port 7779 - connect with `tokio-console http://localhost:7779`"
                );
            } else {
                // No tokio-console overhead
                if let Some(sentry_layer) = _guard
                    .as_ref()
                    .map(|_| sentry::integrations::tracing::layer())
                {
                    registry.with(fmt_layer).with(sentry_layer).init();
                } else {
                    registry.with(fmt_layer).init();
                }
            }
        }
<<<<<<< HEAD
        Commands::Web { .. } => {
            // Skip console subscriber in test mode to avoid port conflicts
            let is_test_mode = env::var("SOAR_ENV").map(|v| v == "test").unwrap_or(false);

            if is_test_mode {
                // Test mode: skip console subscriber
=======
        Commands::Web {
            enable_tokio_console,
            ..
        } => {
            if *enable_tokio_console {
                // Web subcommand uses tokio-console on port 6670 to avoid conflict
                let console_layer = filter::Filtered::new(
                    console_subscriber::ConsoleLayer::builder()
                        .server_addr(([0, 0, 0, 0], 6670))
                        .spawn(),
                    console_filter.clone(),
                );

>>>>>>> 78b6e716
                if let Some(sentry_layer) = _guard
                    .as_ref()
                    .map(|_| sentry::integrations::tracing::layer())
                {
<<<<<<< HEAD
                    registry.with(fmt_layer).with(sentry_layer).init();
                } else {
                    registry.with(fmt_layer).init();
                }
                info!("Running in test mode - console subscriber disabled");
            } else {
                // Production/development mode: use tokio-console on port 6670
                let console_layer = filter::Filtered::new(
                    console_subscriber::ConsoleLayer::builder()
                        .server_addr(([0, 0, 0, 0], 6670))
                        .spawn(),
                    console_filter.clone(),
                );

=======
                    registry
                        .with(fmt_layer)
                        .with(console_layer)
                        .with(sentry_layer)
                        .init();
                } else {
                    registry.with(fmt_layer).with(console_layer).init();
                }

                info!(
                    "tokio-console subscriber initialized on port 6670 - connect with `tokio-console http://localhost:6670`"
                );
            } else {
                // No tokio-console overhead
>>>>>>> 78b6e716
                if let Some(sentry_layer) = _guard
                    .as_ref()
                    .map(|_| sentry::integrations::tracing::layer())
                {
<<<<<<< HEAD
                    registry
                        .with(fmt_layer)
                        .with(console_layer)
                        .with(sentry_layer)
                        .init();
                } else {
                    registry.with(fmt_layer).with(console_layer).init();
                }

                info!(
                    "tokio-console subscriber initialized on port 6670 - connect with `tokio-console http://localhost:6670`"
                );
=======
                    registry.with(fmt_layer).with(sentry_layer).init();
                } else {
                    registry.with(fmt_layer).init();
                }
>>>>>>> 78b6e716
            }
        }
        _ => {
            // Other subcommands use regular tracing (no tokio-console overhead)
            if let Some(sentry_layer) = _guard
                .as_ref()
                .map(|_| sentry::integrations::tracing::layer())
            {
                registry.with(fmt_layer).with(sentry_layer).init();
            } else {
                registry.with(fmt_layer).init();
            }
        }
    }

    // Handle commands that don't need database access early
    match &cli.command {
        Commands::VerifyRuntime {
            enable_tokio_console,
        } => {
            info!("Runtime verification successful:");
            info!("  ✓ Sentry integration initialized");
            info!("  ✓ Tracing subscriber initialized");
            if *enable_tokio_console {
                info!("  ✓ tokio-console layer initialized (port 7779)");
            }
            info!("  ✓ All runtime components ready");
            info!("Runtime verification PASSED");
            return Ok(());
        }
        Commands::IngestAprs {
            server,
            port,
            callsign,
            filter,
            max_retries,
            retry_delay,
            nats_url,
        } => {
            // IngestAprs only uses NATS, doesn't need database
            return handle_ingest_aprs(
                server.clone(),
                *port,
                callsign.clone(),
                filter.clone(),
                *max_retries,
                *retry_delay,
                nats_url.clone(),
            )
            .await;
        }
        Commands::DumpUnifiedDdb { output, source } => {
            // DumpUnifiedDdb only downloads and exports data, doesn't need database
            return handle_dump_unified_ddb(output.clone(), source.clone()).await;
        }
        _ => {
            // All other commands need database access
        }
    }

    // Check if we're in test mode and configure environment BEFORE database setup
    if let Commands::Web { test_mode, .. } = &cli.command
        && *test_mode
    {
        info!("Test mode enabled: configuring test environment");

        // Set JWT_SECRET for authentication
        // SAFETY: We're setting environment variables during startup before any threads are spawned.
        // This is safe because:
        // 1. We're in main() and haven't started the async runtime yet
        // 2. No other threads exist that could be reading these variables
        // 3. These are only set in test mode, not in production
        unsafe {
            env::set_var("JWT_SECRET", "test-jwt-secret-for-e2e-tests");
        }
        info!("  ✓ JWT_SECRET configured");

        // Set test database URL (if not already set)
        if env::var("DATABASE_URL").is_err() {
            unsafe {
                env::set_var(
                    "DATABASE_URL",
                    "postgres://postgres:postgres@localhost:5432/soar_test",
                );
            }
            info!("  ✓ DATABASE_URL set to test database");
        }

        // Set NATS URL (if not already set)
        if env::var("NATS_URL").is_err() {
            unsafe {
                env::set_var("NATS_URL", "nats://localhost:4222");
            }
            info!("  ✓ NATS_URL configured");
        }

        // Set SOAR_ENV to test (if not already set)
        if env::var("SOAR_ENV").is_err() {
            unsafe {
                env::set_var("SOAR_ENV", "test");
            }
            info!("  ✓ SOAR_ENV set to 'test'");
        }

        info!("Test environment configuration complete");
    }

    // Enable SQL query logging only for the migrate command
    if matches!(cli.command, Commands::Migrate {}) {
        set_default_instrumentation(|| Some(Box::new(QueryLogger)))
            .expect("Failed to set default instrumentation");
    }

    // Set up database connection for commands that need it
    // This also runs migrations automatically
    let diesel_pool = setup_diesel_database().await?;

    match cli.command {
        Commands::Sitemap { static_root } => {
            let sitemap_path = static_root.unwrap_or_else(|| {
                env::var("SITEMAP_ROOT").unwrap_or_else(|_| "/var/soar/sitemap".to_string())
            });
            handle_sitemap_generation(diesel_pool, sitemap_path).await
        }
        Commands::LoadData {
            aircraft_models,
            aircraft_registrations,
            airports,
            runways,
            receivers,
            devices,
            geocode,
            link_home_bases,
        } => {
            handle_load_data(
                diesel_pool,
                aircraft_models,
                aircraft_registrations,
                airports,
                runways,
                receivers,
                devices,
                geocode,
                link_home_bases,
            )
            .await
        }
        Commands::PullData {} => handle_pull_data(diesel_pool).await,
        Commands::IngestAprs { .. } => {
            // This should never be reached due to early return above
            unreachable!("IngestAprs should be handled before database setup")
        }
        Commands::Run {
            archive_dir,
            archive,
            nats_url,
            suppress_aprs_type,
            enable_tokio_console: _,
        } => {
            // Determine archive directory if --archive flag is used
            let final_archive_dir = if archive {
                Some(determine_archive_dir()?)
            } else {
                archive_dir
            };

            handle_run(
                final_archive_dir,
                nats_url,
                &suppress_aprs_type,
                diesel_pool,
            )
            .await
        }
        Commands::Web {
            interface,
            port,
<<<<<<< HEAD
            test_mode: _,
        } => {
            // Test mode environment is configured earlier, before database setup
            // Check SOAR_ENV and override port only for development mode
=======
            enable_tokio_console: _,
        } => {
            // Check SOAR_ENV and override port if not production
>>>>>>> 78b6e716
            let final_port = match env::var("SOAR_ENV") {
                Ok(soar_env) if soar_env == "production" => {
                    info!("Running in production mode on port {}", port);
                    port
                }
                Ok(soar_env) if soar_env == "test" => {
                    info!("Running in test mode on port {}", port);
                    port
                }
                Ok(soar_env) => {
                    info!(
                        "Running in {} mode, overriding port to 1337 (development default)",
                        soar_env
                    );
                    1337
                }
                Err(_) => {
                    info!("SOAR_ENV not set, defaulting to development mode on port 1337");
                    1337
                }
            };

            // Live fixes service is initialized inside start_web_server
            soar::web::start_web_server(interface, final_port, diesel_pool).await
        }
        Commands::Archive {
            before,
            archive_path,
        } => handle_archive(diesel_pool, before, archive_path).await,
        Commands::Resurrect { date, archive_path } => {
            handle_resurrect(diesel_pool, date, archive_path).await
        }
        Commands::VerifyRuntime { .. } => {
            // This should never be reached due to early return above
            unreachable!("VerifyRuntime should be handled before database setup")
        }
        Commands::Migrate {} => {
            // Migrations are already run by setup_diesel_database()
            info!("Database migrations completed successfully");
            info!("All pending migrations have been applied");
            Ok(())
        }
        Commands::SeedTestData {} => handle_seed_test_data(&diesel_pool).await,
        Commands::DumpUnifiedDdb { .. } => {
            // This should never be reached due to early return above
            unreachable!("DumpUnifiedDdb should be handled before database setup")
        }
    }
}<|MERGE_RESOLUTION|>--- conflicted
+++ resolved
@@ -151,15 +151,13 @@
         #[arg(long, default_value = "localhost")]
         interface: String,
 
-<<<<<<< HEAD
         /// Enable test mode (auto-generates JWT_SECRET, sets test database and NATS)
         #[arg(long)]
         test_mode: bool,
-=======
+
         /// Enable tokio-console for async task monitoring (port 6670)
         #[arg(long)]
         enable_tokio_console: bool,
->>>>>>> 78b6e716
     },
     /// Archive old data to compressed CSV files and delete from database
     ///
@@ -701,20 +699,26 @@
                 }
             }
         }
-<<<<<<< HEAD
-        Commands::Web { .. } => {
-            // Skip console subscriber in test mode to avoid port conflicts
-            let is_test_mode = env::var("SOAR_ENV").map(|v| v == "test").unwrap_or(false);
-
-            if is_test_mode {
-                // Test mode: skip console subscriber
-=======
         Commands::Web {
             enable_tokio_console,
             ..
         } => {
-            if *enable_tokio_console {
-                // Web subcommand uses tokio-console on port 6670 to avoid conflict
+            // Skip console subscriber in test mode to avoid port conflicts
+            let is_test_mode = env::var("SOAR_ENV").map(|v| v == "test").unwrap_or(false);
+
+            if is_test_mode {
+                // Test mode: skip console subscriber
+                if let Some(sentry_layer) = _guard
+                    .as_ref()
+                    .map(|_| sentry::integrations::tracing::layer())
+                {
+                    registry.with(fmt_layer).with(sentry_layer).init();
+                } else {
+                    registry.with(fmt_layer).init();
+                }
+                info!("Running in test mode - console subscriber disabled");
+            } else if *enable_tokio_console {
+                // Production/development mode with tokio-console enabled
                 let console_layer = filter::Filtered::new(
                     console_subscriber::ConsoleLayer::builder()
                         .server_addr(([0, 0, 0, 0], 6670))
@@ -722,27 +726,10 @@
                     console_filter.clone(),
                 );
 
->>>>>>> 78b6e716
                 if let Some(sentry_layer) = _guard
                     .as_ref()
                     .map(|_| sentry::integrations::tracing::layer())
                 {
-<<<<<<< HEAD
-                    registry.with(fmt_layer).with(sentry_layer).init();
-                } else {
-                    registry.with(fmt_layer).init();
-                }
-                info!("Running in test mode - console subscriber disabled");
-            } else {
-                // Production/development mode: use tokio-console on port 6670
-                let console_layer = filter::Filtered::new(
-                    console_subscriber::ConsoleLayer::builder()
-                        .server_addr(([0, 0, 0, 0], 6670))
-                        .spawn(),
-                    console_filter.clone(),
-                );
-
-=======
                     registry
                         .with(fmt_layer)
                         .with(console_layer)
@@ -757,30 +744,14 @@
                 );
             } else {
                 // No tokio-console overhead
->>>>>>> 78b6e716
                 if let Some(sentry_layer) = _guard
                     .as_ref()
                     .map(|_| sentry::integrations::tracing::layer())
                 {
-<<<<<<< HEAD
-                    registry
-                        .with(fmt_layer)
-                        .with(console_layer)
-                        .with(sentry_layer)
-                        .init();
-                } else {
-                    registry.with(fmt_layer).with(console_layer).init();
-                }
-
-                info!(
-                    "tokio-console subscriber initialized on port 6670 - connect with `tokio-console http://localhost:6670`"
-                );
-=======
                     registry.with(fmt_layer).with(sentry_layer).init();
                 } else {
                     registry.with(fmt_layer).init();
                 }
->>>>>>> 78b6e716
             }
         }
         _ => {
@@ -958,16 +929,11 @@
         Commands::Web {
             interface,
             port,
-<<<<<<< HEAD
             test_mode: _,
+            enable_tokio_console: _,
         } => {
             // Test mode environment is configured earlier, before database setup
             // Check SOAR_ENV and override port only for development mode
-=======
-            enable_tokio_console: _,
-        } => {
-            // Check SOAR_ENV and override port if not production
->>>>>>> 78b6e716
             let final_port = match env::var("SOAR_ENV") {
                 Ok(soar_env) if soar_env == "production" => {
                     info!("Running in production mode on port {}", port);
