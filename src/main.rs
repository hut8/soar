--- conflicted
+++ resolved
@@ -11,13 +11,9 @@
 
 mod commands;
 use commands::{
-<<<<<<< HEAD
-    handle_archive, handle_ingest_aprs, handle_load_data, handle_pull_data, handle_resurrect,
-    handle_run, handle_seed_test_data, handle_sitemap_generation,
-=======
     handle_archive, handle_dump_unified_ddb, handle_ingest_aprs, handle_load_data,
-    handle_pull_data, handle_resurrect, handle_run, handle_sitemap_generation,
->>>>>>> 30479ff0
+    handle_pull_data, handle_resurrect, handle_run, handle_seed_test_data,
+    handle_sitemap_generation,
 };
 
 // Embed migrations at compile time
@@ -202,7 +198,6 @@
     /// scripts to ensure migrations are applied before starting services.
     /// Migrations are also run automatically by other commands that need the database.
     Migrate {},
-<<<<<<< HEAD
     /// Seed test data for E2E testing
     ///
     /// Creates a known set of test data for E2E tests:
@@ -216,7 +211,6 @@
     /// - TEST_USER_FIRST_NAME (default: Test)
     /// - TEST_USER_LAST_NAME (default: User)
     SeedTestData {},
-=======
     /// Dump unified FlarmNet device database to JSONL file
     ///
     /// Downloads the unified FlarmNet database from <https://turbo87.github.io/united-flarmnet/united.fln>
@@ -230,7 +224,6 @@
         #[arg(long)]
         source: Option<String>,
     },
->>>>>>> 30479ff0
 }
 
 // Query logger that logs SQL statements to tracing
@@ -916,13 +909,10 @@
             info!("All pending migrations have been applied");
             Ok(())
         }
-<<<<<<< HEAD
         Commands::SeedTestData {} => handle_seed_test_data(&diesel_pool).await,
-=======
         Commands::DumpUnifiedDdb { .. } => {
             // This should never be reached due to early return above
             unreachable!("DumpUnifiedDdb should be handled before database setup")
         }
->>>>>>> 30479ff0
     }
 }