--- conflicted
+++ resolved
@@ -33,20 +33,6 @@
     /// Connection was established but failed during operation
     OperationFailed(anyhow::Error),
 }
-<<<<<<< HEAD
-use ogn_parser::{AprsData, AprsPacket};
-use std::sync::Arc;
-use std::time::Duration;
-use tokio::fs::OpenOptions;
-use tokio::io::{AsyncWriteExt, BufReader};
-use tokio::net::TcpStream;
-use tokio::sync::mpsc;
-use tokio::time::{sleep, timeout};
-use tracing::Instrument;
-use tracing::trace;
-use tracing::{error, info, warn};
-=======
->>>>>>> 7f9bc5f7
 
 /// Configuration for the APRS client
 #[derive(Debug, Clone)]
