--- conflicted
+++ resolved
@@ -547,11 +547,7 @@
         scope.set_tag("operation", "web-server");
     });
 
-<<<<<<< HEAD
-    // Initialize Prometheus metrics exporter
-=======
     // Initialize Prometheus metrics exporter with "web" component label
->>>>>>> 70dc7c4e
     let metrics_handle = crate::metrics::init_metrics(Some("web"));
     METRICS_HANDLE
         .set(metrics_handle)
