--- conflicted
+++ resolved
@@ -64,7 +64,6 @@
         Ok((statuses, total_count))
     }
 
-<<<<<<< HEAD
     /// Get statuses for a receiver with pagination, including raw APRS message data
     pub async fn get_statuses_with_raw_by_receiver_paginated(
         &self,
@@ -98,7 +97,8 @@
             .collect();
 
         Ok((statuses_with_raw, total_count))
-=======
+    }
+
     /// Get count of receiver statuses for a specific receiver
     pub async fn count_for_receiver(&self, receiver_id: Uuid) -> Result<i64> {
         let mut conn = self.get_connection()?;
@@ -108,7 +108,6 @@
             .get_result::<i64>(&mut conn)?;
 
         Ok(count)
->>>>>>> 774d7397
     }
 
     /// Get average time between status updates for a receiver
