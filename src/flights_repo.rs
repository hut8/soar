--- conflicted
+++ resolved
@@ -748,7 +748,6 @@
         Ok(results)
     }
 
-<<<<<<< HEAD
     /// Get the previous flight for the same device (chronologically earlier by takeoff time)
     /// Returns None if there is no previous flight
     pub async fn get_previous_flight_for_device(
@@ -825,7 +824,8 @@
         .await??;
 
         Ok(result)
-=======
+    }
+
     /// Timeout all incomplete flights where last_fix_at is older than the specified duration
     /// Sets timed_out_at to last_fix_at + timeout_duration for these flights
     /// Returns the number of flights that were timed out
@@ -905,7 +905,6 @@
         .await??;
 
         Ok(results)
->>>>>>> 3fd31172
     }
 }
 
