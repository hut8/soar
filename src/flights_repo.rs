use anyhow::Result;
use chrono::{DateTime, Utc};
use diesel::prelude::*;
use uuid::Uuid;

use crate::flights::{Flight, FlightModel, TimeoutPhase};
use crate::web::PgPool;

#[derive(Clone)]
pub struct FlightsRepository {
    pool: PgPool,
}

impl FlightsRepository {
    pub fn new(pool: PgPool) -> Self {
        Self { pool }
    }

    /// Create a new flight and insert it into the database
    pub async fn create_flight(&self, flight: Flight) -> Result<()> {
        self.insert_flight(&flight).await
    }

    /// Insert a new flight into the database
    pub async fn insert_flight(&self, flight: &Flight) -> Result<()> {
        use crate::schema::flights;

        let pool = self.pool.clone();
        let flight_model: FlightModel = flight.clone().into();

        tokio::task::spawn_blocking(move || {
            let mut conn = pool.get()?;

            diesel::insert_into(flights::table)
                .values(&flight_model)
                .execute(&mut conn)?;

            Ok::<(), anyhow::Error>(())
        })
        .await??;

        Ok(())
    }

    /// Update flight with landing information
    #[allow(clippy::too_many_arguments)]
    pub async fn update_flight_landing(
        &self,
        flight_id: Uuid,
        landing_time_param: DateTime<Utc>,
        arrival_airport_id_param: Option<i32>,
        landing_location_id_param: Option<Uuid>,
        end_location_id_param: Option<Uuid>,
        landing_altitude_offset_ft_param: Option<i32>,
        landing_runway_ident_param: Option<String>,
        total_distance_meters_param: Option<f64>,
        maximum_displacement_meters_param: Option<f64>,
        runways_inferred_param: Option<bool>,
        last_fix_at_param: Option<DateTime<Utc>>,
    ) -> Result<()> {
        use crate::schema::flights::dsl::*;

        let pool = self.pool.clone();

        tokio::task::spawn_blocking(move || {
            let mut conn = pool.get()?;

            // If last_fix_at not provided, use landing_time (by definition a flight has at least one fix)
            let last_fix_time = last_fix_at_param.unwrap_or(landing_time_param);

            // Single UPDATE query with all fields including last_fix_at and end_location_id
            let rows_affected = diesel::update(flights.filter(id.eq(flight_id)))
                .set((
                    landing_time.eq(&Some(landing_time_param)),
                    arrival_airport_id.eq(&arrival_airport_id_param),
                    landing_location_id.eq(&landing_location_id_param),
                    end_location_id.eq(&end_location_id_param),
                    landing_altitude_offset_ft.eq(&landing_altitude_offset_ft_param),
                    landing_runway_ident.eq(&landing_runway_ident_param),
                    total_distance_meters.eq(&total_distance_meters_param),
                    maximum_displacement_meters.eq(&maximum_displacement_meters_param),
                    runways_inferred.eq(&runways_inferred_param),
                    last_fix_at.eq(last_fix_time),
                    updated_at.eq(Utc::now()),
                ))
                .execute(&mut conn)?;

            if rows_affected == 0 {
                return Err(anyhow::anyhow!(
                    "No rows affected when updating flight landing"
                ));
            }

            Ok::<(), anyhow::Error>(())
        })
        .await??;

        Ok(())
    }

    /// Get a flight by its ID
    pub async fn get_flight_by_id(&self, flight_id: Uuid) -> Result<Option<Flight>> {
        use crate::schema::flights::dsl::*;

        let pool = self.pool.clone();

        let result = tokio::task::spawn_blocking(move || {
            let mut conn = pool.get()?;

            let flight_model: Option<FlightModel> = flights
                .filter(id.eq(flight_id))
                .select(FlightModel::as_select())
                .first(&mut conn)
                .optional()?;

            Ok::<Option<FlightModel>, anyhow::Error>(flight_model)
        })
        .await??;

        Ok(result.map(|model| model.into()))
    }

    /// Get all flights for a specific device, ordered by takeoff time descending
    pub async fn get_flights_for_device(&self, device_id_val: &uuid::Uuid) -> Result<Vec<Flight>> {
        use crate::schema::flights::dsl::*;

        let pool = self.pool.clone();
        let device_id_val = *device_id_val;

        let results = tokio::task::spawn_blocking(move || {
            let mut conn = pool.get()?;

            let flight_models: Vec<FlightModel> = flights
                .filter(aircraft_id.eq(device_id_val))
                .order(takeoff_time.desc())
                .select(FlightModel::as_select())
                .load(&mut conn)?;

            Ok::<Vec<FlightModel>, anyhow::Error>(flight_models)
        })
        .await??;

        Ok(results.into_iter().map(|model| model.into()).collect())
    }

    pub async fn get_flights_for_device_paginated(
        &self,
        device_id_val: &uuid::Uuid,
        page: i64,
        per_page: i64,
    ) -> Result<(Vec<Flight>, i64)> {
        use crate::schema::flights::dsl::*;

        let pool = self.pool.clone();
        let device_id_val = *device_id_val;

        let results = tokio::task::spawn_blocking(move || {
            let mut conn = pool.get()?;

            // Get total count
            let total_count = flights
                .filter(aircraft_id.eq(device_id_val))
                .count()
                .get_result::<i64>(&mut conn)?;

            // Get paginated results
            let offset = (page - 1) * per_page;
            let flight_models: Vec<FlightModel> = flights
                .filter(aircraft_id.eq(device_id_val))
                .order(takeoff_time.desc())
                .limit(per_page)
                .offset(offset)
                .select(FlightModel::as_select())
                .load(&mut conn)?;

            Ok::<(Vec<FlightModel>, i64), anyhow::Error>((flight_models, total_count))
        })
        .await??;

        let (flight_models, total_count) = results;
        Ok((
            flight_models
                .into_iter()
                .map(|model| model.into())
                .collect(),
            total_count,
        ))
    }

    /// Get flights in progress (no landing time and not timed out) ordered by latest fix time descending
    /// Limited to the specified number of flights with optional offset
    pub async fn get_flights_in_progress(&self, limit: i64, offset: i64) -> Result<Vec<Flight>> {
        use crate::schema::flights::dsl::*;

        let pool = self.pool.clone();

        let results = tokio::task::spawn_blocking(move || {
            let mut conn = pool.get()?;

            let flight_models: Vec<FlightModel> = flights
                .filter(landing_time.is_null().and(timed_out_at.is_null()))
                .order(last_fix_at.desc())
                .limit(limit)
                .offset(offset)
                .select(FlightModel::as_select())
                .load(&mut conn)?;

            Ok::<Vec<FlightModel>, anyhow::Error>(flight_models)
        })
        .await??;

        Ok(results.into_iter().map(|model| model.into()).collect())
    }

    /// Get active flights for a device (no landing_time and no timed_out_at)
    /// Returns only flights that are truly active (not completed or timed out)
    pub async fn get_active_flights_for_device(&self, device_id_val: Uuid) -> Result<Vec<Flight>> {
        use crate::schema::flights::dsl::*;

        let pool = self.pool.clone();

        let results = tokio::task::spawn_blocking(move || {
            let mut conn = pool.get()?;

            let flight_models: Vec<FlightModel> = flights
                .filter(aircraft_id.eq(device_id_val))
                .filter(landing_time.is_null())
                .filter(timed_out_at.is_null())
                .order(takeoff_time.desc())
                .select(FlightModel::as_select())
                .load(&mut conn)?;

            Ok::<Vec<FlightModel>, anyhow::Error>(flight_models)
        })
        .await??;

        Ok(results.into_iter().map(|model| model.into()).collect())
    }

    /// Find the most recent timed-out flight for a device that timed out within the last 12 hours.
    ///
    /// This is used for "flight coalescing" to handle aircraft that temporarily go out of receiver range.
    /// Scenario: An aircraft is tracked, flies out of range (e.g., trans-atlantic flight), then comes
    /// back into range. Without coalescing, this would create two separate flights (the first timed out,
    /// the second starting mid-flight). With coalescing, we resume tracking the original flight.
    ///
    /// The 12-hour window distinguishes between:
    /// - "Temporarily out of receiver range" (< 12 hours) → resume the same flight
    /// - "Out of range for so long they likely landed and took off again" (> 12 hours) → create new flight
    ///
    /// Returns Some(flight) if:
    /// - The most recent flight for this device has timed_out_at set
    /// - AND timed_out_at is within the last 12 hours
    ///
    /// Otherwise returns None.
    pub async fn find_recent_timed_out_flight(
        &self,
        device_id_val: Uuid,
    ) -> Result<Option<Flight>> {
        use crate::schema::flights::dsl::*;

        let pool = self.pool.clone();

        let result = tokio::task::spawn_blocking(move || {
            let mut conn = pool.get()?;

            // Get the most recent flight for this device (by last_fix_at, which is always set)
            let most_recent_flight: Option<FlightModel> = flights
                .filter(aircraft_id.eq(device_id_val))
                .order(last_fix_at.desc())
                .select(FlightModel::as_select())
                .first(&mut conn)
                .optional()?;

            // Check if it's timed out and within 12 hours
            if let Some(flight_model) = most_recent_flight
                && let Some(timed_out_time) = flight_model.timed_out_at
            {
                let now = Utc::now();
                let elapsed = now.signed_duration_since(timed_out_time);
                let twelve_hours = chrono::Duration::hours(12);

                if elapsed < twelve_hours {
                    return Ok::<Option<FlightModel>, anyhow::Error>(Some(flight_model));
                }
            }

            Ok(None)
        })
        .await??;

        Ok(result.map(|model| model.into()))
    }

    /// Get recent completed flights (with landing time OR timeout) ordered by completion time descending
    /// Completed means either landed (landing_time is set) or timed out (timed_out_at is set)
    pub async fn get_completed_flights(&self, limit: i64, offset: i64) -> Result<Vec<Flight>> {
        use crate::schema::flights::dsl::*;

        let pool = self.pool.clone();

        let results = tokio::task::spawn_blocking(move || {
            let mut conn = pool.get()?;

            let flight_models: Vec<FlightModel> = flights
                .filter(landing_time.is_not_null().or(timed_out_at.is_not_null()))
                .order(landing_time.desc().nulls_last())
                .limit(limit)
                .offset(offset)
                .select(FlightModel::as_select())
                .load(&mut conn)?;

            Ok::<Vec<FlightModel>, anyhow::Error>(flight_models)
        })
        .await??;

        Ok(results.into_iter().map(|model| model.into()).collect())
    }

    /// Get flights within a time range, optionally filtered by device
    pub async fn get_flights_in_time_range(
        &self,
        start_time: DateTime<Utc>,
        end_time: DateTime<Utc>,
        device_address: Option<&str>,
    ) -> Result<Vec<Flight>> {
        if let Some(device_address) = device_address {
            self.get_flights_in_time_range_for_device(start_time, end_time, device_address)
                .await
        } else {
            self.get_flights_in_time_range_all(start_time, end_time)
                .await
        }
    }

    /// Get flights within a time range for a specific device
    async fn get_flights_in_time_range_for_device(
        &self,
        start_time: DateTime<Utc>,
        end_time: DateTime<Utc>,
        device_address_param: &str,
    ) -> Result<Vec<Flight>> {
        use crate::schema::flights::dsl::*;

        let pool = self.pool.clone();
        let device_address_val = device_address_param.to_string();

        let results = tokio::task::spawn_blocking(move || {
            let mut conn = pool.get()?;

            let flight_models: Vec<FlightModel> = flights
                .filter(device_address.eq(&device_address_val))
                .filter(takeoff_time.ge(&start_time))
                .filter(takeoff_time.le(&end_time))
                .order(takeoff_time.desc())
                .select(FlightModel::as_select())
                .load(&mut conn)?;

            Ok::<Vec<FlightModel>, anyhow::Error>(flight_models)
        })
        .await??;

        Ok(results.into_iter().map(|model| model.into()).collect())
    }

    /// Get all flights within a time range
    async fn get_flights_in_time_range_all(
        &self,
        start_time: DateTime<Utc>,
        end_time: DateTime<Utc>,
    ) -> Result<Vec<Flight>> {
        use crate::schema::flights::dsl::*;

        let pool = self.pool.clone();

        let results = tokio::task::spawn_blocking(move || {
            let mut conn = pool.get()?;

            let flight_models: Vec<FlightModel> = flights
                .filter(takeoff_time.ge(&start_time))
                .filter(takeoff_time.le(&end_time))
                .order(takeoff_time.desc())
                .select(FlightModel::as_select())
                .load(&mut conn)?;

            Ok::<Vec<FlightModel>, anyhow::Error>(flight_models)
        })
        .await??;

        Ok(results.into_iter().map(|model| model.into()).collect())
    }

    /// Get the total count of flights in the database
    pub async fn get_flight_count(&self) -> Result<i64> {
        use crate::schema::flights::dsl::*;

        let pool = self.pool.clone();

        let count = tokio::task::spawn_blocking(move || {
            let mut conn = pool.get()?;

            let count = flights.count().get_result::<i64>(&mut conn)?;

            Ok::<i64, anyhow::Error>(count)
        })
        .await??;

        Ok(count)
    }

    /// Get the count of flights in progress (no landing time and not timed out)
    pub async fn get_flights_in_progress_count(&self) -> Result<i64> {
        use crate::schema::flights::dsl::*;

        let pool = self.pool.clone();

        let count = tokio::task::spawn_blocking(move || {
            let mut conn = pool.get()?;

            let count = flights
                .filter(landing_time.is_null().and(timed_out_at.is_null()))
                .count()
                .get_result::<i64>(&mut conn)?;

            Ok::<i64, anyhow::Error>(count)
        })
        .await??;

        Ok(count)
    }

    /// Get the count of completed flights (with landing time OR timeout)
    pub async fn get_completed_flights_count(&self) -> Result<i64> {
        use crate::schema::flights::dsl::*;

        let pool = self.pool.clone();

        let count = tokio::task::spawn_blocking(move || {
            let mut conn = pool.get()?;

            let count = flights
                .filter(landing_time.is_not_null().or(timed_out_at.is_not_null()))
                .count()
                .get_result::<i64>(&mut conn)?;

            Ok::<i64, anyhow::Error>(count)
        })
        .await??;

        Ok(count)
    }

    /// Update towing information for a glider flight
    pub async fn update_towing_info(
        &self,
        glider_flight_id: Uuid,
        towplane_device_id: Uuid,
        towplane_flight_id: Uuid,
    ) -> Result<bool> {
        use crate::schema::flights::dsl::*;

        let pool = self.pool.clone();

        let rows_affected = tokio::task::spawn_blocking(move || {
            let mut conn = pool.get()?;

            let rows = diesel::update(flights.filter(id.eq(glider_flight_id)))
                .set((
                    towed_by_aircraft_id.eq(Some(towplane_device_id)),
                    towed_by_flight_id.eq(Some(towplane_flight_id)),
                    updated_at.eq(Utc::now()),
                ))
                .execute(&mut conn)?;

            Ok::<usize, anyhow::Error>(rows)
        })
        .await??;

        Ok(rows_affected > 0)
    }

    /// Update tow release information for a glider flight
    /// Calculates tow_release_height_delta_ft by querying the towplane flight's first fix
    pub async fn update_tow_release(
        &self,
        glider_flight_id: Uuid,
        release_altitude_ft: i32,
        release_time: DateTime<Utc>,
    ) -> Result<bool> {
        use crate::schema::fixes::dsl as fixes_dsl;
        use crate::schema::flights::dsl::*;

        let pool = self.pool.clone();

        let rows_affected = tokio::task::spawn_blocking(move || {
            let mut conn = pool.get()?;

            // First, get the glider flight's towplane flight ID
            let towplane_flight_id_opt: Option<Uuid> = flights
                .filter(id.eq(glider_flight_id))
                .select(towed_by_flight_id)
                .first(&mut conn)?;

            // Calculate tow release height delta if we have a towplane flight
            let height_delta = if let Some(towplane_flight_id) = towplane_flight_id_opt {
                // Get the towplane flight's time range for partition pruning
                let flight_times: Option<(chrono::DateTime<Utc>, chrono::DateTime<Utc>)> = flights
                    .filter(id.eq(towplane_flight_id))
                    .select((created_at, last_fix_at))
                    .first(&mut conn)
                    .optional()?;

                // Get the first fix of the towplane flight (chronologically) - just need altitude
                let first_fix_altitude: Option<Option<i32>> = if let Some((start_time, end_time)) =
                    flight_times
                {
                    // Add 1-hour buffer for partition pruning
                    let start_with_buffer = start_time - chrono::Duration::hours(1);
                    let end_with_buffer = end_time + chrono::Duration::hours(1);

                    fixes_dsl::fixes
                        .filter(fixes_dsl::flight_id.eq(towplane_flight_id))
                        .filter(fixes_dsl::received_at.between(start_with_buffer, end_with_buffer))
                        .order_by(fixes_dsl::received_at.asc())
                        .select(fixes_dsl::altitude_msl_feet)
                        .first(&mut conn)
                        .optional()?
                } else {
                    None
                };

                // Calculate delta: release altitude - towplane takeoff altitude
                first_fix_altitude.and_then(|alt_opt| {
                    alt_opt.map(|takeoff_alt| release_altitude_ft - takeoff_alt)
                })
            } else {
                None
            };

            // Update the glider flight with release info and calculated delta
            let rows = diesel::update(flights.filter(id.eq(glider_flight_id)))
                .set((
                    tow_release_altitude_msl_ft.eq(Some(release_altitude_ft)),
                    tow_release_time.eq(Some(release_time)),
                    tow_release_height_delta_ft.eq(height_delta),
                    updated_at.eq(Utc::now()),
                ))
                .execute(&mut conn)?;

            Ok::<usize, anyhow::Error>(rows)
        })
        .await??;

        Ok(rows_affected > 0)
    }

    /// Delete a flight by ID
    pub async fn delete_flight(&self, flight_id: Uuid) -> Result<bool> {
        use crate::schema::flights::dsl::*;

        let pool = self.pool.clone();

        let rows_affected = tokio::task::spawn_blocking(move || {
            let mut conn = pool.get()?;

            let rows = diesel::delete(flights.filter(id.eq(flight_id))).execute(&mut conn)?;

            Ok::<usize, anyhow::Error>(rows)
        })
        .await??;

        Ok(rows_affected > 0)
    }

    /// Get flights associated with an airport (either departure or arrival) within a time range
    pub async fn get_flights_by_airport(
        &self,
        airport_id_val: i32,
        since: DateTime<Utc>,
    ) -> Result<Vec<Flight>> {
        use crate::schema::flights::dsl::*;

        let pool = self.pool.clone();

        let results = tokio::task::spawn_blocking(move || {
            let mut conn = pool.get()?;

            let flight_models = flights
                .filter(
                    departure_airport_id
                        .eq(Some(airport_id_val))
                        .or(arrival_airport_id.eq(Some(airport_id_val))),
                )
                .filter(takeoff_time.ge(Some(since)))
                .order(takeoff_time.desc())
                .select(FlightModel::as_select())
                .load::<FlightModel>(&mut conn)?;

            let result_flights: Vec<Flight> = flight_models.into_iter().map(|f| f.into()).collect();

            Ok::<Vec<Flight>, anyhow::Error>(result_flights)
        })
        .await??;

        Ok(results)
    }

    /// Get flights for a specific club with optional date and completion filters
    /// If date is provided (YYYYMMDD format), filters flights to that specific date
    /// If completed is Some(true), returns only completed flights (with landing_time OR timed_out_at)
    /// If completed is Some(false), returns only in-progress flights (no landing_time and no timed_out_at)
    /// If completed is None, returns all flights
    /// Always returns flights in most recent first order (by takeoff_time descending)
    pub async fn get_flights_by_club(
        &self,
        club_id_val: Uuid,
        date: Option<chrono::NaiveDate>,
        completed: Option<bool>,
    ) -> Result<Vec<Flight>> {
        use crate::schema::flights::dsl::*;

        let pool = self.pool.clone();

        let results = tokio::task::spawn_blocking(move || {
            let mut conn = pool.get()?;

            // Start with base query filtering by club_id
            let mut query = flights.filter(club_id.eq(Some(club_id_val))).into_boxed();

            // Apply date filter if provided
            if let Some(date_val) = date {
                let start_of_day = date_val.and_hms_opt(0, 0, 0).unwrap().and_utc();
                let end_of_day = date_val.and_hms_opt(23, 59, 59).unwrap().and_utc();
                query = query
                    .filter(takeoff_time.ge(start_of_day))
                    .filter(takeoff_time.le(end_of_day));
            }

            // Apply completion filter if provided
            if let Some(completed_val) = completed {
                if completed_val {
                    // Completed flights: has landing_time OR timed_out_at
                    query = query.filter(landing_time.is_not_null().or(timed_out_at.is_not_null()));
                } else {
                    // In-progress flights: no landing_time AND no timed_out_at
                    query = query.filter(landing_time.is_null().and(timed_out_at.is_null()));
                }
            }

            // Order by most recent first
            let flight_models = query
                .order(takeoff_time.desc())
                .select(FlightModel::as_select())
                .load::<FlightModel>(&mut conn)?;

            let result_flights: Vec<Flight> = flight_models.into_iter().map(|f| f.into()).collect();

            Ok::<Vec<Flight>, anyhow::Error>(result_flights)
        })
        .await??;

        Ok(results)
    }

    /// Mark a flight as timed out (no beacons received for the timeout duration, currently 1 hour)
    /// Does NOT set landing fields - this is a timeout, not a landing
    /// The timeout_time should be set to the last_fix_at value
    pub async fn timeout_flight(
        &self,
        flight_id: Uuid,
        timeout_time: DateTime<Utc>,
    ) -> Result<bool> {
        use crate::schema::flights::dsl::*;

        let pool = self.pool.clone();

        let rows_affected = tokio::task::spawn_blocking(move || {
            let mut conn = pool.get()?;

            let rows = diesel::update(flights.filter(id.eq(flight_id)))
                .set((
                    timed_out_at.eq(Some(timeout_time)),
                    updated_at.eq(Utc::now()),
                ))
                .execute(&mut conn)?;

            Ok::<usize, anyhow::Error>(rows)
        })
        .await??;

        Ok(rows_affected > 0)
    }

    /// Timeout a flight and record the flight phase when timeout occurred
    /// This helps determine coalescing behavior when aircraft reappears
    pub async fn timeout_flight_with_phase(
        &self,
        flight_id: Uuid,
        timeout_time: DateTime<Utc>,
        phase: TimeoutPhase,
        end_location: Option<Uuid>,
    ) -> Result<bool> {
        use crate::schema::flights::dsl::*;

        let pool = self.pool.clone();

        let rows_affected = tokio::task::spawn_blocking(move || {
            let mut conn = pool.get()?;

<<<<<<< HEAD
            let rows = diesel::update(flights.filter(id.eq(flight_id)))
                .set((
                    timed_out_at.eq(Some(timeout_time)),
                    timeout_phase.eq(Some(phase)),
                    end_location_id.eq(end_location),
                    updated_at.eq(Utc::now()),
                ))
                .execute(&mut conn)?;
=======
            // Only timeout flights that haven't already landed
            // This prevents violating the check_timed_out_or_landed constraint
            let rows = diesel::update(
                flights
                    .filter(id.eq(flight_id))
                    .filter(landing_time.is_null()),
            )
            .set((
                timed_out_at.eq(Some(timeout_time)),
                timeout_phase.eq(Some(phase)),
                updated_at.eq(Utc::now()),
            ))
            .execute(&mut conn)?;
>>>>>>> 67e6bc68

            Ok::<usize, anyhow::Error>(rows)
        })
        .await??;

        Ok(rows_affected > 0)
    }

    /// Clear the timed_out_at field for a flight (set it to NULL).
    /// This is used for flight coalescing when resuming tracking of a timed-out flight.
    pub async fn clear_timeout(&self, flight_id: Uuid) -> Result<bool> {
        use crate::schema::flights::dsl::*;

        let pool = self.pool.clone();

        let rows_affected = tokio::task::spawn_blocking(move || {
            let mut conn = pool.get()?;

            let rows = diesel::update(flights.filter(id.eq(flight_id)))
                .set((
                    timed_out_at.eq(None::<DateTime<Utc>>),
                    updated_at.eq(Utc::now()),
                ))
                .execute(&mut conn)?;

            Ok::<usize, anyhow::Error>(rows)
        })
        .await??;

        Ok(rows_affected > 0)
    }

    /// Update the last_fix_at timestamp for a flight
    /// This should be called whenever a new fix is assigned to a flight
    pub async fn update_last_fix_at(
        &self,
        flight_id: Uuid,
        fix_timestamp: DateTime<Utc>,
    ) -> Result<bool> {
        use crate::schema::flights::dsl::*;

        let pool = self.pool.clone();

        let rows_affected = tokio::task::spawn_blocking(move || {
            let mut conn = pool.get()?;

            let rows = diesel::update(flights.filter(id.eq(flight_id)))
                .set((last_fix_at.eq(fix_timestamp), updated_at.eq(Utc::now())))
                .execute(&mut conn)?;

            Ok::<usize, anyhow::Error>(rows)
        })
        .await??;

        Ok(rows_affected > 0)
    }

    /// Update the callsign for a flight
    /// Only updates if the provided callsign is different from the current one
    pub async fn update_callsign(
        &self,
        flight_id: Uuid,
        new_callsign: Option<String>,
    ) -> Result<bool> {
        use crate::schema::flights::dsl::*;

        let pool = self.pool.clone();

        let rows_affected = tokio::task::spawn_blocking(move || {
            let mut conn = pool.get()?;

            let rows = diesel::update(flights.filter(id.eq(flight_id)))
                .set((callsign.eq(new_callsign), updated_at.eq(Utc::now())))
                .execute(&mut conn)?;

            Ok::<usize, anyhow::Error>(rows)
        })
        .await??;

        Ok(rows_affected > 0)
    }

    /// Calculate and update the bounding box for a flight based on all its fixes
    /// This should be called when a flight is completed (landed or timed out)
    /// Returns true if the flight was found and updated, false otherwise
    pub async fn calculate_and_update_bounding_box(&self, flight_id: Uuid) -> Result<bool> {
        use crate::schema::fixes::dsl as fixes_dsl;
        use crate::schema::flights::dsl::*;

        let pool = self.pool.clone();

        let rows_affected = tokio::task::spawn_blocking(move || {
            let mut conn = pool.get()?;

            // First, get the flight's time range to enable partition pruning
            let flight_times = flights
                .filter(id.eq(flight_id))
                .select((created_at, last_fix_at))
                .first::<(chrono::DateTime<Utc>, chrono::DateTime<Utc>)>(&mut conn)
                .optional()?;

            let bbox_result = if let Some((start_time, end_time)) = flight_times {
                // Add 1 hour buffer to handle clock skew and ensure we get all fixes
                let start_with_buffer = start_time - chrono::Duration::hours(1);
                let end_with_buffer = end_time + chrono::Duration::hours(1);

                // Calculate bounding box from all fixes for this flight
                // Filter by received_at for partition pruning (flights are always < 24h)
                fixes_dsl::fixes
                    .filter(fixes_dsl::flight_id.eq(flight_id))
                    .filter(fixes_dsl::received_at.between(start_with_buffer, end_with_buffer))
                    .select((
                        diesel::dsl::sql::<diesel::sql_types::Nullable<diesel::sql_types::Double>>(
                            "MIN(latitude)",
                        ),
                        diesel::dsl::sql::<diesel::sql_types::Nullable<diesel::sql_types::Double>>(
                            "MAX(latitude)",
                        ),
                        diesel::dsl::sql::<diesel::sql_types::Nullable<diesel::sql_types::Double>>(
                            "MIN(longitude)",
                        ),
                        diesel::dsl::sql::<diesel::sql_types::Nullable<diesel::sql_types::Double>>(
                            "MAX(longitude)",
                        ),
                    ))
                    .first::<(Option<f64>, Option<f64>, Option<f64>, Option<f64>)>(&mut conn)
                    .optional()?
            } else {
                // Flight not found, return None
                None
            };

            // If we got bounding box values, update the flight
            if let Some((min_lat, max_lat, min_lon, max_lon)) = bbox_result {
                let rows = diesel::update(flights.filter(id.eq(flight_id)))
                    .set((
                        min_latitude.eq(min_lat),
                        max_latitude.eq(max_lat),
                        min_longitude.eq(min_lon),
                        max_longitude.eq(max_lon),
                        updated_at.eq(Utc::now()),
                    ))
                    .execute(&mut conn)?;

                Ok::<usize, anyhow::Error>(rows)
            } else {
                // No fixes found for this flight, don't update
                Ok(0)
            }
        })
        .await??;

        Ok(rows_affected > 0)
    }

    /// Get nearby flights that occurred within the same time frame and bounding box as a given flight
    /// Returns flights without fixes (lightweight response)
    /// Uses pre-computed bounding box columns for performance (100x faster than joining to fixes table)
    /// Only returns completed/timed out flights (active flights don't have bounding boxes yet)
    pub async fn get_nearby_flights(&self, flight_id: Uuid) -> Result<Vec<Flight>> {
        use crate::schema::flights::dsl::*;

        let pool = self.pool.clone();

        let results = tokio::task::spawn_blocking(move || {
            let mut conn = pool.get()?;

            // Get the target flight's bounding box and time range from flights table
            // Fall back to calculating from fixes if bounding box is not yet populated
            // Use received_at filter for partition pruning (flights are always < 24h)
            let bbox_sql = r#"
                SELECT
                    COALESCE(f.min_latitude, (
                        SELECT MIN(latitude) FROM fixes
                        WHERE flight_id = $1
                        AND received_at BETWEEN f.created_at - INTERVAL '1 hour'
                                            AND f.last_fix_at + INTERVAL '1 hour'
                    )) as min_lat,
                    COALESCE(f.max_latitude, (
                        SELECT MAX(latitude) FROM fixes
                        WHERE flight_id = $1
                        AND received_at BETWEEN f.created_at - INTERVAL '1 hour'
                                            AND f.last_fix_at + INTERVAL '1 hour'
                    )) as max_lat,
                    COALESCE(f.min_longitude, (
                        SELECT MIN(longitude) FROM fixes
                        WHERE flight_id = $1
                        AND received_at BETWEEN f.created_at - INTERVAL '1 hour'
                                            AND f.last_fix_at + INTERVAL '1 hour'
                    )) as min_lon,
                    COALESCE(f.max_longitude, (
                        SELECT MAX(longitude) FROM fixes
                        WHERE flight_id = $1
                        AND received_at BETWEEN f.created_at - INTERVAL '1 hour'
                                            AND f.last_fix_at + INTERVAL '1 hour'
                    )) as max_lon,
                    COALESCE(f.takeoff_time, f.created_at) as start_time,
                    COALESCE(f.landing_time, f.last_fix_at) as end_time
                FROM flights f
                WHERE f.id = $1
            "#;

            #[derive(QueryableByName)]
            struct FlightBounds {
                #[diesel(sql_type = diesel::sql_types::Nullable<diesel::sql_types::Double>)]
                min_lat: Option<f64>,
                #[diesel(sql_type = diesel::sql_types::Nullable<diesel::sql_types::Double>)]
                max_lat: Option<f64>,
                #[diesel(sql_type = diesel::sql_types::Nullable<diesel::sql_types::Double>)]
                min_lon: Option<f64>,
                #[diesel(sql_type = diesel::sql_types::Nullable<diesel::sql_types::Double>)]
                max_lon: Option<f64>,
                #[diesel(sql_type = diesel::sql_types::Timestamptz)]
                start_time: DateTime<Utc>,
                #[diesel(sql_type = diesel::sql_types::Timestamptz)]
                end_time: DateTime<Utc>,
            }

            let bounds: Option<FlightBounds> = diesel::sql_query(bbox_sql)
                .bind::<diesel::sql_types::Uuid, _>(flight_id)
                .get_result(&mut conn)
                .optional()?;

            // If we can't get bounds, return empty vector
            let bounds = match bounds {
                Some(b)
                    if b.min_lat.is_some()
                        && b.max_lat.is_some()
                        && b.min_lon.is_some()
                        && b.max_lon.is_some() =>
                {
                    b
                }
                _ => return Ok(Vec::new()),
            };

            let (min_lat_val, max_lat_val, min_lon_val, max_lon_val) = (
                bounds.min_lat.unwrap(),
                bounds.max_lat.unwrap(),
                bounds.min_lon.unwrap(),
                bounds.max_lon.unwrap(),
            );

            // Query for nearby flights using bounding box columns (much faster - no JOIN to fixes!)
            // Only query flights with bounding boxes (completed/timed out flights)
            // Limit to 50 results for UI performance
            let nearby_flight_ids: Vec<Uuid> = diesel::sql_query(
                r#"
                SELECT id
                FROM flights
                WHERE id != $1
                  AND min_latitude IS NOT NULL
                  AND COALESCE(takeoff_time, created_at) <= $2
                  AND COALESCE(landing_time, last_fix_at) >= $3
                  AND min_latitude <= $5
                  AND max_latitude >= $4
                  AND min_longitude <= $7
                  AND max_longitude >= $6
                ORDER BY takeoff_time DESC
                LIMIT 50
                "#,
            )
            .bind::<diesel::sql_types::Uuid, _>(flight_id)
            .bind::<diesel::sql_types::Timestamptz, _>(bounds.end_time)
            .bind::<diesel::sql_types::Timestamptz, _>(bounds.start_time)
            .bind::<diesel::sql_types::Double, _>(min_lat_val)
            .bind::<diesel::sql_types::Double, _>(max_lat_val)
            .bind::<diesel::sql_types::Double, _>(min_lon_val)
            .bind::<diesel::sql_types::Double, _>(max_lon_val)
            .load::<OnlyId>(&mut conn)?
            .into_iter()
            .map(|r| r.id)
            .collect();

            if nearby_flight_ids.is_empty() {
                return Ok(Vec::new());
            }

            // Now get the full flight data using the type-safe query builder
            let flight_models: Vec<FlightModel> = flights
                .filter(id.eq_any(&nearby_flight_ids))
                .order(takeoff_time.desc())
                .select(FlightModel::as_select())
                .load(&mut conn)?;

            let result_flights: Vec<Flight> = flight_models.into_iter().map(|f| f.into()).collect();

            Ok::<Vec<Flight>, anyhow::Error>(result_flights)
        })
        .await??;

        Ok(results)
    }

    /// Get both the previous and next flights for the same device in a single database query
    /// Returns (previous_flight_id, next_flight_id) tuple
    /// More efficient than calling get_previous_flight_for_device and get_next_flight_for_device separately
    pub async fn get_adjacent_flights_for_device(
        &self,
        flight_id: Uuid,
        device_id_val: Uuid,
        current_takeoff_time: Option<DateTime<Utc>>,
    ) -> Result<(Option<Uuid>, Option<Uuid>)> {
        use diesel::sql_types::{Timestamptz, Uuid as UuidType};

        let pool = self.pool.clone();

        let result = tokio::task::spawn_blocking(move || {
            let mut conn = pool.get()?;

            // If there's no takeoff time, use current time as fallback
            let reference_time = current_takeoff_time.unwrap_or_else(chrono::Utc::now);

            // Use a single query with UNION ALL to get both previous and next flights
            // This is more efficient than two separate queries
            let query = r#"
                SELECT 'prev' as direction, id
                FROM flights
                WHERE aircraft_id = $1
                  AND id != $2
                  AND (
                    takeoff_time < $3
                    OR (takeoff_time IS NULL AND created_at < $3)
                  )
                ORDER BY COALESCE(takeoff_time, created_at) DESC
                LIMIT 1

                UNION ALL

                SELECT 'next' as direction, id
                FROM flights
                WHERE aircraft_id = $1
                  AND id != $2
                  AND (
                    takeoff_time > $3
                    OR (takeoff_time IS NULL AND created_at > $3)
                  )
                ORDER BY COALESCE(takeoff_time, created_at) ASC
                LIMIT 1
            "#;

            #[derive(QueryableByName)]
            struct AdjacentFlight {
                #[diesel(sql_type = diesel::sql_types::Text)]
                direction: String,
                #[diesel(sql_type = UuidType)]
                id: Uuid,
            }

            let results: Vec<AdjacentFlight> = diesel::sql_query(query)
                .bind::<UuidType, _>(device_id_val)
                .bind::<UuidType, _>(flight_id)
                .bind::<Timestamptz, _>(reference_time)
                .load(&mut conn)?;

            let mut prev_flight = None;
            let mut next_flight = None;

            for result in results {
                match result.direction.as_str() {
                    "prev" => prev_flight = Some(result.id),
                    "next" => next_flight = Some(result.id),
                    _ => {}
                }
            }

            Ok::<(Option<Uuid>, Option<Uuid>), anyhow::Error>((prev_flight, next_flight))
        })
        .await??;

        Ok(result)
    }

    /// Get the previous flight for the same device (chronologically earlier by takeoff time)
    /// Returns None if there is no previous flight
    /// Note: For better performance when getting both previous and next, use get_adjacent_flights_for_device
    pub async fn get_previous_flight_for_device(
        &self,
        flight_id: Uuid,
        device_id_val: Uuid,
        current_takeoff_time: Option<DateTime<Utc>>,
    ) -> Result<Option<Uuid>> {
        let (prev, _) = self
            .get_adjacent_flights_for_device(flight_id, device_id_val, current_takeoff_time)
            .await?;
        Ok(prev)
    }

    /// Get the next flight for the same device (chronologically later by takeoff time)
    /// Returns None if there is no next flight
    /// Note: For better performance when getting both previous and next, use get_adjacent_flights_for_device
    pub async fn get_next_flight_for_device(
        &self,
        flight_id: Uuid,
        device_id_val: Uuid,
        current_takeoff_time: Option<DateTime<Utc>>,
    ) -> Result<Option<Uuid>> {
        let (_, next) = self
            .get_adjacent_flights_for_device(flight_id, device_id_val, current_takeoff_time)
            .await?;
        Ok(next)
    }

    /// Timeout all incomplete flights where last_fix_at is older than the specified duration
    /// Sets timed_out_at to last_fix_at + timeout_duration for these flights
    /// Returns the number of flights that were timed out
    pub async fn timeout_old_incomplete_flights(
        &self,
        timeout_duration: chrono::Duration,
    ) -> Result<usize> {
        use diesel::sql_types::Timestamptz;

        let pool = self.pool.clone();
        let cutoff_time = Utc::now() - timeout_duration;

        // Convert chrono::Duration to PostgreSQL interval string
        // PostgreSQL interval format: 'X hours' or 'X seconds'
        let interval_str = format!("{} seconds", timeout_duration.num_seconds());

        let rows_affected = tokio::task::spawn_blocking(move || {
            let mut conn = pool.get()?;

            // Use raw SQL to perform the update with PostgreSQL interval arithmetic
            // UPDATE flights
            // SET timed_out_at = last_fix_at + INTERVAL 'X seconds',
            //     updated_at = NOW()
            // WHERE timed_out_at IS NULL
            //   AND landing_time IS NULL
            //   AND last_fix_at < $1
            let query = format!(
                "UPDATE flights \
                 SET timed_out_at = last_fix_at + INTERVAL '{}', \
                     updated_at = NOW() \
                 WHERE timed_out_at IS NULL \
                   AND landing_time IS NULL \
                   AND last_fix_at < $1",
                interval_str
            );

            let rows = diesel::sql_query(query)
                .bind::<Timestamptz, _>(cutoff_time)
                .execute(&mut conn)?;

            Ok::<usize, anyhow::Error>(rows)
        })
        .await??;

        Ok(rows_affected)
    }

    /// Get all active flights (no landing_time, no timed_out_at, last_fix_at within timeout_duration)
    /// Returns flights that should be loaded into the flight tracker on startup
    pub async fn get_active_flights_for_tracker(
        &self,
        timeout_duration: chrono::Duration,
    ) -> Result<Vec<Flight>> {
        use crate::schema::flights::dsl::*;

        let pool = self.pool.clone();
        let cutoff_time = Utc::now() - timeout_duration;

        let results = tokio::task::spawn_blocking(move || {
            let mut conn = pool.get()?;

            // Get flights where:
            // - timed_out_at is NULL (not timed out)
            // - landing_time is NULL (not landed)
            // - last_fix_at is within the timeout window (recent enough to be active)
            let flight_models: Vec<FlightModel> = flights
                .filter(timed_out_at.is_null())
                .filter(landing_time.is_null())
                .filter(last_fix_at.ge(cutoff_time))
                .order(last_fix_at.desc())
                .select(FlightModel::as_select())
                .load(&mut conn)?;

            let result_flights: Vec<Flight> = flight_models.into_iter().map(|f| f.into()).collect();

            Ok::<Vec<Flight>, anyhow::Error>(result_flights)
        })
        .await??;

        Ok(results)
    }
}

#[derive(QueryableByName)]
struct OnlyId {
    #[diesel(sql_type = diesel::sql_types::Uuid)]
    id: Uuid,
}<|MERGE_RESOLUTION|>--- conflicted
+++ resolved
@@ -707,16 +707,6 @@
         let rows_affected = tokio::task::spawn_blocking(move || {
             let mut conn = pool.get()?;
 
-<<<<<<< HEAD
-            let rows = diesel::update(flights.filter(id.eq(flight_id)))
-                .set((
-                    timed_out_at.eq(Some(timeout_time)),
-                    timeout_phase.eq(Some(phase)),
-                    end_location_id.eq(end_location),
-                    updated_at.eq(Utc::now()),
-                ))
-                .execute(&mut conn)?;
-=======
             // Only timeout flights that haven't already landed
             // This prevents violating the check_timed_out_or_landed constraint
             let rows = diesel::update(
@@ -727,10 +717,10 @@
             .set((
                 timed_out_at.eq(Some(timeout_time)),
                 timeout_phase.eq(Some(phase)),
+                end_location_id.eq(end_location),
                 updated_at.eq(Utc::now()),
             ))
             .execute(&mut conn)?;
->>>>>>> 67e6bc68
 
             Ok::<usize, anyhow::Error>(rows)
         })
