<script lang="ts">
	import { onMount } from 'svelte';
	import { page } from '$app/stores';
	import { goto } from '$app/navigation';
	import { resolve } from '$app/paths';
	import {
		ArrowLeft,
		Radio,
		MapPin,
		Navigation,
		Info,
		ExternalLink,
		Mail,
		User,
		Globe,
		Calendar,
		Signal,
		ChevronLeft,
		ChevronRight,
		FileText
	} from '@lucide/svelte';
	import { Progress, Tabs } from '@skeletonlabs/skeleton-svelte';
	import { serverCall } from '$lib/api/server';
	import dayjs from 'dayjs';
	import relativeTime from 'dayjs/plugin/relativeTime';
	import type { Device } from '$lib/types';
	import {
		formatDeviceAddress,
		getAircraftTypeOgnDescription,
		getAircraftTypeColor
	} from '$lib/formatters';

	dayjs.extend(relativeTime);

	interface Receiver {
		id: string;
		callsign: string;
		description: string | null;
		contact: string | null;
		email: string | null;
		country: string | null;
		latitude: number | null;
		longitude: number | null;
		created_at: string;
		updated_at: string;
		from_ogn_db: boolean;
	}

	interface Fix {
		id: string;
		timestamp: string;
		latitude: number;
		longitude: number;
		altitude_msl_feet: number | null;
		device_address: number;
		ground_speed_knots: number | null;
		track_degrees: number | null;
		climb_fpm: number | null;
		snr_db: number | null;
		registration: string | null;
	}

	interface FixesResponse {
		fixes: Fix[];
		page: number;
		total_pages: number;
	}

	interface ReceiverStatus {
		id: string;
		received_at: string;
		version: string | null;
		platform: string | null;
		cpu_load: number | string | null; // BigDecimal from backend
		cpu_temperature: number | string | null; // BigDecimal from backend
		ram_free: number | string | null; // BigDecimal from backend
		ram_total: number | string | null; // BigDecimal from backend
		visible_senders: number | null;
		senders: number | null;
		voltage: number | string | null; // BigDecimal from backend
		amperage: number | string | null; // BigDecimal from backend
		lag: number | null;
		raw_data: string;
	}

	interface StatusesResponse {
		statuses: ReceiverStatus[];
		page: number;
		total_pages: number;
	}

	interface RawMessage {
		id: string;
		raw_message: string;
		received_at: string;
		receiver_id: string;
		unparsed: string | null;
	}

	interface RawMessagesResponse {
		messages: RawMessage[];
		page: number;
		total_pages: number;
	}

	interface AprsTypeCount {
		aprs_type: string;
		count: number;
	}

	interface DeviceFixCount {
		device_id: string;
		count: number;
		device?: Device | null; // Device details fetched separately
	}

	interface ReceiverStatistics {
		average_update_interval_seconds: number | null;
		total_status_count: number;
		days_included: number | null;
	}

	interface AggregateStatsResponse {
		fix_counts_by_aprs_type: AprsTypeCount[];
		fix_counts_by_device: DeviceFixCount[];
	}

	let receiver = $state<Receiver | null>(null);
	let fixes = $state<Fix[] | null>(null);
	let statuses = $state<ReceiverStatus[]>([]);
	let rawMessages = $state<RawMessage[] | null>(null);
	let statistics = $state<ReceiverStatistics | null>(null);
	let aggregateStats = $state<AggregateStatsResponse | null>(null);
	let loading = $state(true);
	let loadingFixes = $state(false);
	let loadingStatuses = $state(false);
	let loadingRawMessages = $state(false);
	let loadingStatistics = $state(false);
	let loadingAggregateStats = $state(false);
	let error = $state('');
	let fixesError = $state('');
	let statusesError = $state('');
	let rawMessagesError = $state('');
	let statisticsError = $state('');
	let aggregateStatsError = $state('');

	let fixesPage = $state(1);
	let fixesTotalPages = $state(1);
	let statusesPage = $state(1);
	let statusesTotalPages = $state(1);
	let rawMessagesPage = $state(1);
	let rawMessagesTotalPages = $state(1);

	// Display options
	let showRawData = $state(false);
	let activeTab = $state('status-reports'); // 'status-reports', 'raw-messages', 'received-fixes', or 'aggregate-stats'

	let receiverId = $derived($page.params.id || '');

	onMount(async () => {
		if (receiverId) {
			await loadReceiver();
			await loadStatuses(); // Load status reports by default (first tab)
			await loadStatistics(); // Load statistics (cheap and important)
			// Aggregate stats, fixes, and raw messages are loaded lazily when their tabs are clicked
		}
	});

	// Load raw messages when switching to that tab
	$effect(() => {
		if (activeTab === 'raw-messages' && receiverId && rawMessages === null && !loadingRawMessages) {
			loadRawMessages();
		}
	});

	// Load fixes when switching to that tab (if not already loaded)
	$effect(() => {
		if (activeTab === 'received-fixes' && receiverId && fixes === null && !loadingFixes) {
			loadFixes();
		}
	});

	// Load aggregate stats when switching to aggregate stats tab
	$effect(() => {
		if (
			activeTab === 'aggregate-stats' &&
			receiverId &&
			aggregateStats === null &&
			!loadingAggregateStats
		) {
			loadAggregateStats();
		}
	});

	async function loadReceiver() {
		loading = true;
		error = '';

		try {
			receiver = await serverCall<Receiver>(`/receivers/${receiverId}`);
		} catch (err) {
			const errorMessage = err instanceof Error ? err.message : 'Unknown error';
			error = `Failed to load receiver: ${errorMessage}`;
			console.error('Error loading receiver:', err);
		} finally {
			loading = false;
		}
	}

	async function loadFixes() {
		loadingFixes = true;
		fixesError = '';

		try {
			const response = await serverCall<FixesResponse>(
				`/receivers/${receiverId}/fixes?page=${fixesPage}&per_page=100`
			);
			fixes = response.fixes || [];
			fixesTotalPages = response.total_pages || 1;
		} catch (err) {
			const errorMessage = err instanceof Error ? err.message : 'Unknown error';
			fixesError = `Failed to load fixes: ${errorMessage}`;
			console.error('Error loading fixes:', err);
			fixes = []; // Set to empty array on error to prevent retry loop
		} finally {
			loadingFixes = false;
		}
	}

	async function loadStatuses() {
		loadingStatuses = true;
		statusesError = '';

		try {
			const response = await serverCall<StatusesResponse>(
				`/receivers/${receiverId}/statuses?page=${statusesPage}&per_page=100`
			);
			statuses = response.statuses || [];
			statusesTotalPages = response.total_pages || 1;
		} catch (err) {
			const errorMessage = err instanceof Error ? err.message : 'Unknown error';
			statusesError = `Failed to load statuses: ${errorMessage}`;
			console.error('Error loading statuses:', err);
		} finally {
			loadingStatuses = false;
		}
	}

	async function loadStatistics() {
		loadingStatistics = true;
		statisticsError = '';

		try {
			const response = await serverCall<ReceiverStatistics>(`/receivers/${receiverId}/statistics`);
			statistics = response;
		} catch (err) {
			const errorMessage = err instanceof Error ? err.message : 'Unknown error';
			statisticsError = `Failed to load statistics: ${errorMessage}`;
			console.error('Error loading statistics:', err);
		} finally {
			loadingStatistics = false;
		}
	}

	async function loadAggregateStats() {
		loadingAggregateStats = true;
		aggregateStatsError = '';

		try {
			const response = await serverCall<AggregateStatsResponse>(
				`/receivers/${receiverId}/aggregate-stats`
			);
			aggregateStats = response;

			// Fetch device details for each device
			if (aggregateStats && aggregateStats.fix_counts_by_device.length > 0) {
				await Promise.all(
					aggregateStats.fix_counts_by_device.map(async (deviceCount) => {
						try {
							const device = await serverCall<Device>(`/devices/${deviceCount.device_id}`);
							deviceCount.device = device;
						} catch (err) {
							console.warn(`Failed to load device details for ${deviceCount.device_id}:`, err);
							deviceCount.device = null;
						}
					})
				);
			}
		} catch (err) {
			const errorMessage = err instanceof Error ? err.message : 'Unknown error';
			aggregateStatsError = `Failed to load aggregate statistics: ${errorMessage}`;
			console.error('Error loading aggregate statistics:', err);
			aggregateStats = {
				fix_counts_by_aprs_type: [],
				fix_counts_by_device: []
			}; // Set to default on error to prevent retry loop
		} finally {
			loadingAggregateStats = false;
		}
	}

	async function loadRawMessages() {
		loadingRawMessages = true;
		rawMessagesError = '';

		try {
			const response = await serverCall<RawMessagesResponse>(
				`/receivers/${receiverId}/raw-messages?page=${rawMessagesPage}&per_page=100`
			);
			rawMessages = response.messages || [];
			rawMessagesTotalPages = response.total_pages || 1;
		} catch (err) {
			const errorMessage = err instanceof Error ? err.message : 'Unknown error';
			rawMessagesError = `Failed to load raw messages: ${errorMessage}`;
			console.error('Error loading raw messages:', err);
			rawMessages = []; // Set to empty array on error to prevent retry loop
		} finally {
			loadingRawMessages = false;
		}
	}

	function formatCoordinates(lat: number | null, lng: number | null): string {
		if (lat === null || lng === null || typeof lat !== 'number' || typeof lng !== 'number') {
			return 'Not available';
		}
		return `${lat.toFixed(6)}, ${lng.toFixed(6)}`;
	}

	function generateGoogleMapsUrl(receiver: Receiver): string {
		if (receiver.latitude !== null && receiver.longitude !== null) {
			return `https://www.google.com/maps/search/?api=1&query=${receiver.latitude},${receiver.longitude}`;
		}
		return '';
	}

	function goBack() {
		goto(resolve('/receivers'));
	}

	function formatDateTime(dateStr: string): string {
		return dayjs(dateStr).format('YYYY-MM-DD HH:mm:ss UTC');
	}

	function formatRelativeTime(dateStr: string): string {
		return dayjs(dateStr).fromNow();
	}

	async function nextFixesPage() {
		if (fixesPage < fixesTotalPages) {
			fixesPage++;
			await loadFixes();
		}
	}

	async function prevFixesPage() {
		if (fixesPage > 1) {
			fixesPage--;
			await loadFixes();
		}
	}

	async function nextStatusesPage() {
		if (statusesPage < statusesTotalPages) {
			statusesPage++;
			await loadStatuses();
		}
	}

	async function prevStatusesPage() {
		if (statusesPage > 1) {
			statusesPage--;
			await loadStatuses();
		}
	}

	async function nextRawMessagesPage() {
		if (rawMessagesPage < rawMessagesTotalPages) {
			rawMessagesPage++;
			await loadRawMessages();
		}
	}

	async function prevRawMessagesPage() {
		if (rawMessagesPage > 1) {
			rawMessagesPage--;
			await loadRawMessages();
		}
	}

	function formatRamUsage(
		ramFree: number | string | null,
		ramTotal: number | string | null
	): string {
		if (ramFree === null || ramTotal === null) return '—';

		// Parse BigDecimal values that come as strings from the API
		const freeNum = typeof ramFree === 'string' ? parseFloat(ramFree) : ramFree;
		const totalNum = typeof ramTotal === 'string' ? parseFloat(ramTotal) : ramTotal;

		if (isNaN(freeNum) || isNaN(totalNum)) return '—';

		const usedMb = totalNum - freeNum;
		const percentUsed = ((usedMb / totalNum) * 100).toFixed(1);
		return `${usedMb.toFixed(0)} / ${totalNum.toFixed(0)} MB (${percentUsed}%)`;
	}

	function formatDuration(seconds: number | null): string {
		if (seconds === null || seconds === undefined) return '—';

		const hours = Math.floor(seconds / 3600);
		const minutes = Math.floor((seconds % 3600) / 60);
		const secs = Math.floor(seconds % 60);

		if (hours > 0) {
			return `${hours}h ${minutes}m`;
		} else if (minutes > 0) {
			return `${minutes}m ${secs}s`;
		} else {
			return `${secs}s`;
		}
	}

	/**
	 * Format device label for display according to the pattern:
	 * 1. Registration + Model (e.g., "N12345 - Cessna 182") if both available
	 * 2. Registration only if just that is available
	 * 3. Model only if just that is available
	 * 4. Fallback: Address type + 24-bit code (e.g., "ICAO-A59CDC")
	 */
	function formatDeviceLabel(device: Device | null | undefined, deviceId: string): string {
		if (!device) {
			// Fallback to device ID if no device details
			return deviceId;
		}

		const hasRegistration = device.registration && device.registration.trim() !== '';
		const hasModel = device.aircraft_model && device.aircraft_model.trim() !== '';

		if (hasRegistration && hasModel) {
			return `${device.registration} - ${device.aircraft_model}`;
		} else if (hasRegistration) {
			return device.registration;
		} else if (hasModel) {
			return device.aircraft_model;
		} else {
			// Fallback to address type + 24-bit code
			return formatDeviceAddress(device.address_type, device.address);
		}
	}
</script>

<svelte:head>
	<title>{receiver?.callsign || 'Receiver Details'} - Receivers</title>
</svelte:head>

<div class="max-w-8xl container mx-auto space-y-6 p-4">
	<!-- Back Button -->
	<div class="flex items-center gap-4">
		<button class="btn preset-tonal btn-sm" onclick={goBack}>
			<ArrowLeft class="mr-2 h-4 w-4" />
			Back to Search
		</button>
	</div>

	<!-- Loading State -->
	{#if loading}
		<div class="card p-8">
			<div class="flex items-center justify-center space-x-4">
				<Progress class="h-8 w-8" />
				<span class="text-lg">Loading receiver details...</span>
			</div>
		</div>
	{/if}

	<!-- Error State -->
	{#if error}
		<div class="alert preset-filled-error-500">
			<div class="alert-message">
				<h3 class="h3">Error Loading Receiver</h3>
				<p>{error}</p>
				<div class="alert-actions">
					<button class="btn preset-filled" onclick={loadReceiver}> Try Again </button>
				</div>
			</div>
		</div>
	{/if}

	<!-- Receiver Details -->
	{#if !loading && !error && receiver}
		<div class="space-y-6">
			<!-- Header Card -->
			<div class="card p-6">
				<div class="flex flex-wrap items-start justify-between gap-4">
					<div class="flex-1">
						<div class="mb-2 flex items-center gap-3">
							<Radio class="h-8 w-10 text-primary-500" />
							<h1 class="h1">{receiver.callsign}</h1>
							{#if receiver.from_ogn_db}
								<span class="chip preset-filled-secondary-500 text-sm">OGN DB</span>
							{/if}
						</div>
						{#if receiver.description}
							<p class="text-surface-600-300-token text-lg">{receiver.description}</p>
						{/if}
					</div>
					<div class="text-surface-500-400-token text-sm">
						<div>Last heard: {formatRelativeTime(receiver.updated_at)}</div>
						<div class="text-xs">Added: {formatDateTime(receiver.created_at)}</div>
					</div>
				</div>
			</div>

			<!-- Main Content Grid -->
			<div class="grid grid-cols-1 gap-6 lg:grid-cols-2">
				<!-- Location Information -->
				<div class="space-y-4 card p-6">
					<h2 class="flex items-center gap-2 h2">
						<MapPin class="h-6 w-6" />
						Location
					</h2>

					<div class="space-y-3">
						{#if receiver.country}
							<div class="flex items-start gap-3">
								<Globe class="mt-1 h-4 w-4 text-surface-500" />
								<div>
									<p class="text-surface-600-300-token mb-1 text-sm">Country</p>
									<p>{receiver.country}</p>
								</div>
							</div>
						{/if}

						{#if receiver.latitude !== null && receiver.longitude !== null}
							<div class="flex items-start gap-3">
								<Navigation class="mt-1 h-4 w-4 text-surface-500" />
								<div class="flex-1">
									<p class="text-surface-600-300-token mb-1 text-sm">Coordinates</p>
									<p class="font-mono text-sm">
										{formatCoordinates(receiver.latitude, receiver.longitude)}
									</p>
								</div>
							</div>

							<!-- External Links -->
							<div class="border-surface-200-700-token border-t pt-3">
								<div class="flex flex-wrap gap-2">
									<a
										href={generateGoogleMapsUrl(receiver)}
										target="_blank"
										rel="noopener noreferrer"
										class="preset-tonal-primary-500 btn btn-sm"
									>
										<ExternalLink class="mr-2 h-4 w-4" />
										Open in Google Maps
									</a>
									<a
										href={`https://www.google.com/maps/dir/?api=1&destination=${receiver.latitude},${receiver.longitude}`}
										target="_blank"
										rel="noopener noreferrer"
										class="preset-tonal-secondary-500 btn btn-sm"
									>
										<Navigation class="mr-2 h-4 w-4" />
										Get Directions
									</a>
								</div>
							</div>
						{/if}
					</div>
				</div>

				<!-- Contact Information -->
				<div class="space-y-4 card p-6">
					<h2 class="flex items-center gap-2 h2">
						<Info class="h-6 w-6" />
						Contact Information
					</h2>

					<div class="space-y-3">
						{#if receiver.contact}
							<div class="flex items-start gap-3">
								<User class="mt-1 h-4 w-4 text-surface-500" />
								<div>
									<p class="text-surface-600-300-token mb-1 text-sm">Contact Name</p>
									<p>{receiver.contact}</p>
								</div>
							</div>
						{/if}

						{#if receiver.email}
							<div class="flex items-start gap-3">
								<Mail class="mt-1 h-4 w-4 text-surface-500" />
								<div>
									<p class="text-surface-600-300-token mb-1 text-sm">Email</p>
									<a
										href={`mailto:${receiver.email}`}
										class="text-primary-500 hover:text-primary-600"
									>
										{receiver.email}
									</a>
								</div>
							</div>
						{/if}

						{#if !receiver.contact && !receiver.email}
							<p class="text-surface-500-400-token text-sm">No contact information available</p>
						{/if}

						<div class="border-surface-200-700-token border-t pt-3">
							<div class="flex items-start gap-3">
								<Calendar class="mt-1 h-4 w-4 text-surface-500" />
								<div class="flex-1">
									<p class="text-surface-600-300-token mb-1 text-sm">Updated</p>
									<p class="text-sm">{formatDateTime(receiver.updated_at)}</p>
									<p class="text-surface-500-400-token text-xs">
										{formatRelativeTime(receiver.updated_at)}
									</p>
								</div>
							</div>
						</div>
					</div>
				</div>
			</div>

			<!-- Statistics Section -->
			<div class="card p-6">
				<h2 class="mb-4 flex items-center gap-2 h2">
					<Signal class="h-6 w-6" />
					Statistics
				</h2>

				{#if loadingStatistics}
					<div class="flex items-center justify-center space-x-4 p-8">
						<Progress class="h-6 w-6" />
						<span>Loading statistics...</span>
					</div>
				{:else if statisticsError}
					<div class="alert preset-filled-error-500">
						<p>{statisticsError}</p>
					</div>
				{:else if statistics}
					<div class="grid grid-cols-1 gap-4 sm:grid-cols-2 lg:grid-cols-3">
						<!-- Average Update Interval -->
						<div class="space-y-2 card p-4">
							<p class="text-surface-600-300-token text-sm">Average Time Between Updates</p>
							<p class="text-2xl font-semibold">
								{formatDuration(statistics.average_update_interval_seconds)}
							</p>
						</div>

						<!-- Total Status Count -->
						<div class="space-y-2 card p-4">
							<p class="text-surface-600-300-token text-sm">Total Status Updates</p>
							<p class="text-2xl font-semibold">
								{statistics.total_status_count.toLocaleString()}
							</p>
						</div>

						<!-- Time Period -->
						<div class="space-y-2 card p-4">
							<p class="text-surface-600-300-token text-sm">Time Period</p>
							<p class="text-2xl font-semibold">
								{#if statistics.days_included}
									Last {statistics.days_included} days
								{:else}
									All time
								{/if}
							</p>
						</div>
					</div>
				{/if}
			</div>

			<!-- Status Reports, Raw Messages, and Received Fixes Section with Tabs -->
			<div class="card p-6">
				<h2 class="mb-4 flex items-center gap-2 h2">
					<Info class="h-6 w-6" />
					Receiver Data (Last 24 Hours)
				</h2>

				<Tabs value={activeTab} onValueChange={(details) => (activeTab = details.value)}>
					<Tabs.List>
						<Tabs.Trigger value="status-reports">
							<Signal class="mr-2 h-4 w-4" />
							Status Reports
						</Tabs.Trigger>
						<Tabs.Trigger value="raw-messages">
							<FileText class="mr-2 h-4 w-4" />
							Raw Messages
						</Tabs.Trigger>
						<Tabs.Trigger value="received-fixes">
							<Signal class="mr-2 h-4 w-4" />
							Received Fixes
						</Tabs.Trigger>
						<Tabs.Trigger value="aggregate-stats">
							<Signal class="mr-2 h-4 w-4" />
							Aggregate Statistics
						</Tabs.Trigger>
					</Tabs.List>

					<!-- Status Reports Tab Content -->
					<Tabs.Content value="status-reports">
						<div class="mt-4">
							<div class="mb-4 flex items-center justify-end">
								<label class="flex cursor-pointer items-center gap-2">
									<input type="checkbox" class="checkbox" bind:checked={showRawData} />
									<span class="text-sm">Show raw</span>
								</label>
							</div>

							{#if loadingStatuses}
								<div class="flex items-center justify-center space-x-4 p-8">
									<Progress class="h-6 w-6" />
									<span>Loading statuses...</span>
								</div>
							{:else if statusesError}
								<div class="alert preset-filled-error-500">
									<p>{statusesError}</p>
								</div>
							{:else if statuses.length === 0}
								<p class="text-surface-500-400-token p-4 text-center">
									No status reports in the last 24 hours
								</p>
							{:else}
								<div class="table-container">
									<table class="table-hover table">
										<thead>
											<tr>
												<th>Timestamp</th>
												<th>Version</th>
												<th>Platform</th>
												<th>CPU</th>
												<th>RAM</th>
												<th>Senders</th>
												<th>Voltage</th>
												<th>Lag</th>
											</tr>
										</thead>
										<tbody>
											{#each statuses as status, index (status.id)}
												<tr
													class="border-b border-gray-200 hover:bg-gray-100 dark:border-gray-700 dark:hover:bg-gray-800 {index %
														2 ===
													0
														? 'bg-gray-50 dark:bg-gray-900'
														: ''}"
												>
													<td class="text-xs">
														<div>{formatDateTime(status.received_at)}</div>
														<div class="text-surface-500-400-token">
															{formatRelativeTime(status.received_at)}
														</div>
													</td>
													<td class="font-mono text-xs">{status.version || '—'}</td>
													<td class="text-xs">{status.platform || '—'}</td>
													<td class="text-sm">
														{#if status.cpu_load !== null}
															{(Number(status.cpu_load) * 100).toFixed(0)}%
															{#if status.cpu_temperature !== null}
																<span class="text-surface-500-400-token text-xs">
																	({Number(status.cpu_temperature).toFixed(1)}°C)
																</span>
															{/if}
														{:else}
															—
														{/if}
													</td>
													<td class="text-xs">
														{formatRamUsage(status.ram_free, status.ram_total)}
													</td>
													<td>
														{#if status.visible_senders !== null}
															{status.visible_senders}
															{#if status.senders !== null}
																<span class="text-surface-500-400-token">/ {status.senders}</span>
															{/if}
														{:else}
															—
														{/if}
													</td>
													<td>
														{#if status.voltage !== null}
															{Number(status.voltage).toFixed(2)}V
															{#if status.amperage !== null}
																<span class="text-surface-500-400-token text-xs">
																	({Number(status.amperage).toFixed(2)}A)
																</span>
															{/if}
														{:else}
															—
														{/if}
													</td>
													<td>{status.lag !== null ? `${status.lag}ms` : '—'}</td>
												</tr>
												{#if showRawData}
													<tr
														class="border-b border-gray-200 dark:border-gray-700 {index % 2 === 0
															? 'bg-gray-100 dark:bg-gray-800'
															: ''}"
													>
														<td colspan="8" class="px-3 py-2 font-mono text-sm">
															{status.raw_data}
														</td>
													</tr>
												{/if}
											{/each}
										</tbody>
									</table>
								</div>

								<!-- Pagination Controls -->
								{#if statusesTotalPages > 1}
									<div class="mt-4 flex items-center justify-between">
										<button
											class="btn preset-tonal btn-sm"
											disabled={statusesPage === 1}
											onclick={prevStatusesPage}
										>
											<ChevronLeft class="h-4 w-4" />
											Previous
										</button>
										<span class="text-sm">
											Page {statusesPage} of {statusesTotalPages}
										</span>
										<button
											class="btn preset-tonal btn-sm"
											disabled={statusesPage === statusesTotalPages}
											onclick={nextStatusesPage}
										>
											Next
											<ChevronRight class="h-4 w-4" />
										</button>
									</div>
								{/if}
							{/if}
						</div>
					</Tabs.Content>

					<!-- Raw Messages Tab Content -->
					<Tabs.Content value="raw-messages">
						<div class="mt-4">
							{#if loadingRawMessages}
								<div class="flex items-center justify-center space-x-4 p-8">
									<Progress class="h-6 w-6" />
									<span>Loading raw messages...</span>
								</div>
							{:else if rawMessagesError}
								<div class="alert preset-filled-error-500">
									<p>{rawMessagesError}</p>
								</div>
							{:else if rawMessages !== null && rawMessages.length === 0}
								<p class="text-surface-500-400-token p-4 text-center">
									No raw messages received in the last 24 hours
								</p>
							{:else if rawMessages !== null}
								<div class="table-container">
									<table class="table-hover table">
										<thead>
											<tr>
												<th>Timestamp</th>
												<th>Raw Message</th>
												<th>Unparsed Data</th>
											</tr>
										</thead>
										<tbody>
											{#each rawMessages as message (message.id)}
												<tr>
													<td class="text-xs" style="min-width: 150px;">
														<div>{formatDateTime(message.received_at)}</div>
														<div class="text-surface-500-400-token">
															{formatRelativeTime(message.received_at)}
														</div>
													</td>
													<td
														class="font-mono text-xs"
														style="max-width: 600px; word-break: break-all;"
													>
														{message.raw_message}
													</td>
													<td class="font-mono text-xs">
														{message.unparsed || '—'}
													</td>
												</tr>
											{/each}
										</tbody>
									</table>
								</div>

								<!-- Pagination Controls -->
								{#if rawMessagesTotalPages > 1}
									<div class="mt-4 flex items-center justify-between">
										<button
											class="btn preset-tonal btn-sm"
											disabled={rawMessagesPage === 1}
											onclick={prevRawMessagesPage}
										>
											<ChevronLeft class="h-4 w-4" />
											Previous
										</button>
										<span class="text-sm">
											Page {rawMessagesPage} of {rawMessagesTotalPages}
										</span>
										<button
											class="btn preset-tonal btn-sm"
											disabled={rawMessagesPage === rawMessagesTotalPages}
											onclick={nextRawMessagesPage}
										>
											Next
											<ChevronRight class="h-4 w-4" />
										</button>
									</div>
								{/if}
							{/if}
						</div>
					</Tabs.Content>

					<!-- Received Fixes Tab Content -->
					<Tabs.Content value="received-fixes">
						<div class="mt-4">
							{#if loadingFixes}
								<div class="flex items-center justify-center space-x-4 p-8">
									<Progress class="h-6 w-6" />
									<span>Loading fixes...</span>
								</div>
							{:else if fixesError}
								<div class="alert preset-filled-error-500">
									<p>{fixesError}</p>
								</div>
							{:else if fixes !== null && fixes.length === 0}
								<p class="text-surface-500-400-token p-4 text-center">
									No fixes received in the last 24 hours
								</p>
							{:else if fixes !== null}
								<div class="table-container">
									<table class="table-hover table">
										<thead>
											<tr>
												<th>Timestamp</th>
												<th>Device</th>
												<th>Registration</th>
												<th>Position</th>
												<th>Altitude</th>
												<th>Speed</th>
												<th>SNR</th>
											</tr>
										</thead>
										<tbody>
											{#each fixes as fix (fix.id)}
												<tr>
													<td class="text-xs">
														<div>{formatDateTime(fix.timestamp)}</div>
														<div class="text-surface-500-400-token">
															{formatRelativeTime(fix.timestamp)}
														</div>
													</td>
													<td class="font-mono text-xs">
														{fix.device_address.toString(16).toUpperCase().padStart(6, '0')}
													</td>
													<td class="font-mono text-sm">{fix.registration || '—'}</td>
													<td class="font-mono text-xs">
														{fix.latitude?.toFixed(4) ?? '—'}, {fix.longitude?.toFixed(4) ?? '—'}
													</td>
													<td
														>{fix.altitude_msl_feet !== null && fix.altitude_msl_feet !== undefined
															? `${fix.altitude_msl_feet} ft`
															: '—'}</td
													>
													<td
														>{fix.ground_speed_knots !== null &&
														fix.ground_speed_knots !== undefined
															? `${fix.ground_speed_knots.toFixed(0)} kt`
															: '—'}</td
													>
													<td
														>{fix.snr_db !== null && fix.snr_db !== undefined
															? `${fix.snr_db.toFixed(1)} dB`
															: '—'}</td
													>
												</tr>
											{/each}
										</tbody>
									</table>
								</div>

								<!-- Pagination Controls -->
								{#if fixesTotalPages > 1}
									<div class="mt-4 flex items-center justify-between">
										<button
											class="btn preset-tonal btn-sm"
											disabled={fixesPage === 1}
											onclick={prevFixesPage}
										>
											<ChevronLeft class="h-4 w-4" />
											Previous
										</button>
										<span class="text-sm">
											Page {fixesPage} of {fixesTotalPages}
										</span>
										<button
											class="btn preset-tonal btn-sm"
											disabled={fixesPage === fixesTotalPages}
											onclick={nextFixesPage}
										>
											Next
											<ChevronRight class="h-4 w-4" />
										</button>
									</div>
								{/if}
							{/if}
						</div>
					</Tabs.Content>

					<!-- Aggregate Statistics Tab Content -->
					<Tabs.Content value="aggregate-stats">
						<div class="mt-4">
							{#if loadingAggregateStats}
								<div class="flex items-center justify-center space-x-4 p-8">
									<Progress class="h-6 w-6" />
									<span>Loading aggregate statistics...</span>
								</div>
							{:else if aggregateStatsError}
								<div class="alert preset-filled-error-500">
									<p>{aggregateStatsError}</p>
								</div>
							{:else if aggregateStats !== null}
								<div class="space-y-6">
									<!-- Fixes by APRS Type -->
									{#if aggregateStats.fix_counts_by_aprs_type.length === 0 && aggregateStats.fix_counts_by_device.length === 0}
										<p class="text-surface-500-400-token p-4 text-center">
											No fix data available for this receiver
										</p>
									{:else}
										<div class="grid grid-cols-1 gap-6 lg:grid-cols-2">
											<!-- Fixes by APRS Type -->
											{#if aggregateStats.fix_counts_by_aprs_type.length > 0}
												<div class="space-y-4">
													<h3 class="h3">Fixes Received by APRS Type</h3>
													<div class="table-container">
														<table class="table-hover table">
															<thead>
																<tr>
																	<th>APRS Type</th>
																	<th class="text-right">Count</th>
																</tr>
															</thead>
															<tbody>
																{#each aggregateStats.fix_counts_by_aprs_type as typeCount (typeCount.aprs_type)}
																	<tr>
																		<td class="font-mono">{typeCount.aprs_type}</td>
																		<td class="text-right font-semibold">
																			{typeCount.count.toLocaleString()}
																		</td>
																	</tr>
																{/each}
															</tbody>
														</table>
													</div>
												</div>
											{/if}

											<!-- Fixes by Device -->
											{#if aggregateStats.fix_counts_by_device.length > 0}
												<div class="space-y-4">
													<h3 class="h3">Fixes Received by Device</h3>
													<div class="table-container">
														<table class="table-hover table">
															<thead>
																<tr>
																	<th>Device</th>
																	<th class="text-right">Count</th>
																</tr>
															</thead>
															<tbody>
																{#each aggregateStats.fix_counts_by_device as deviceCount (deviceCount.device_id)}
																	<tr>
																		<td>
																			<a
																				href={resolve(`/devices/${deviceCount.device_id}`)}
																				class="font-mono text-primary-500 hover:text-primary-600"
																			>
																				{deviceCount.device_id}
																			</a>
																		</td>
																		<td class="text-right font-semibold">
																			{deviceCount.count.toLocaleString()}
																		</td>
																	</tr>
<<<<<<< HEAD
																{/each}
															</tbody>
														</table>
=======
																</thead>
																<tbody>
																	{#each aggregateStats.fix_counts_by_device as deviceCount (deviceCount.device_id)}
																		<tr>
																			<td>
																				<a
																					href={resolve(`/devices/${deviceCount.device_id}`)}
																					class="text-primary-500 hover:text-primary-600"
																				>
																					<div class="flex items-center gap-2">
																						<span class="font-semibold">
																							{formatDeviceLabel(
																								deviceCount.device,
																								deviceCount.device_id
																							)}
																						</span>
																						{#if deviceCount.device?.aircraft_type_ogn}
																							<span
																								class="badge {getAircraftTypeColor(
																									deviceCount.device.aircraft_type_ogn
																								)} text-xs"
																							>
																								{getAircraftTypeOgnDescription(
																									deviceCount.device.aircraft_type_ogn
																								)}
																							</span>
																						{/if}
																					</div>
																				</a>
																			</td>
																			<td class="text-right font-semibold">
																				{deviceCount.count.toLocaleString()}
																			</td>
																		</tr>
																	{/each}
																</tbody>
															</table>
														</div>
>>>>>>> 0db50cd6
													</div>
												</div>
											{/if}
										</div>
									{/if}
								</div>
							{/if}
						</div>
					</Tabs.Content>
				</Tabs>
			</div>

			<!-- Map Section -->
			{#if receiver.latitude !== null && receiver.longitude !== null}
				<div class="card p-6">
					<h2 class="mb-4 flex items-center gap-2 h2">
						<Navigation class="h-6 w-6" />
						Location Map
					</h2>
					<div class="border-surface-300-600-token overflow-hidden rounded-lg border">
						<!-- Embedded Google Map -->
						<iframe
							src={`https://maps.google.com/maps?q=${receiver.latitude},${receiver.longitude}&output=embed`}
							width="100%"
							height="500"
							style="border:0;"
							allowfullscreen
							loading="lazy"
							referrerpolicy="no-referrer-when-downgrade"
							title="Location map for {receiver.callsign}"
						></iframe>
					</div>
					<div class="mt-3 flex flex-wrap gap-2">
						<a
							href={generateGoogleMapsUrl(receiver)}
							target="_blank"
							rel="noopener noreferrer"
							class="preset-tonal-primary-500 btn btn-sm"
						>
							<ExternalLink class="mr-2 h-4 w-4" />
							View Larger Map
						</a>
						<a
							href={`https://www.google.com/maps/dir/?api=1&destination=${receiver.latitude},${receiver.longitude}`}
							target="_blank"
							rel="noopener noreferrer"
							class="preset-tonal-secondary-500 btn btn-sm"
						>
							<Navigation class="mr-2 h-4 w-4" />
							Get Directions
						</a>
					</div>
				</div>
			{/if}
		</div>
	{/if}
</div><|MERGE_RESOLUTION|>--- conflicted
+++ resolved
@@ -831,6 +831,55 @@
 										</button>
 									</div>
 								{/if}
+
+								<!-- Fixes by Device -->
+								{#if aggregateStats && aggregateStats.fix_counts_by_device.length > 0}
+									<div class="mt-6 space-y-4">
+										<h3 class="h3">Fixes Received by Device</h3>
+										<div class="table-container">
+											<table class="table-hover table">
+												<thead>
+													<tr>
+														<th>Device</th>
+														<th class="text-right">Count</th>
+													</tr>
+												</thead>
+												<tbody>
+													{#each aggregateStats.fix_counts_by_device as deviceCount (deviceCount.device_id)}
+														<tr>
+															<td>
+																<a
+																	href={resolve(`/devices/${deviceCount.device_id}`)}
+																	class="text-primary-500 hover:text-primary-600"
+																>
+																	<div class="flex items-center gap-2">
+																		<span class="font-semibold">
+																			{formatDeviceLabel(deviceCount.device, deviceCount.device_id)}
+																		</span>
+																		{#if deviceCount.device?.aircraft_type_ogn}
+																			<span
+																				class="badge {getAircraftTypeColor(
+																					deviceCount.device.aircraft_type_ogn
+																				)} text-xs"
+																			>
+																				{getAircraftTypeOgnDescription(
+																					deviceCount.device.aircraft_type_ogn
+																				)}
+																			</span>
+																		{/if}
+																	</div>
+																</a>
+															</td>
+															<td class="text-right font-semibold">
+																{deviceCount.count.toLocaleString()}
+															</td>
+														</tr>
+													{/each}
+												</tbody>
+											</table>
+										</div>
+									</div>
+								{/if}
 							{/if}
 						</div>
 					</Tabs.Content>
@@ -1058,7 +1107,7 @@
 											{/if}
 
 											<!-- Fixes by Device -->
-											{#if aggregateStats.fix_counts_by_device.length > 0}
+											{#if aggregateStats && aggregateStats.fix_counts_by_device.length > 0}
 												<div class="space-y-4">
 													<h3 class="h3">Fixes Received by Device</h3>
 													<div class="table-container">
@@ -1084,50 +1133,9 @@
 																			{deviceCount.count.toLocaleString()}
 																		</td>
 																	</tr>
-<<<<<<< HEAD
 																{/each}
 															</tbody>
 														</table>
-=======
-																</thead>
-																<tbody>
-																	{#each aggregateStats.fix_counts_by_device as deviceCount (deviceCount.device_id)}
-																		<tr>
-																			<td>
-																				<a
-																					href={resolve(`/devices/${deviceCount.device_id}`)}
-																					class="text-primary-500 hover:text-primary-600"
-																				>
-																					<div class="flex items-center gap-2">
-																						<span class="font-semibold">
-																							{formatDeviceLabel(
-																								deviceCount.device,
-																								deviceCount.device_id
-																							)}
-																						</span>
-																						{#if deviceCount.device?.aircraft_type_ogn}
-																							<span
-																								class="badge {getAircraftTypeColor(
-																									deviceCount.device.aircraft_type_ogn
-																								)} text-xs"
-																							>
-																								{getAircraftTypeOgnDescription(
-																									deviceCount.device.aircraft_type_ogn
-																								)}
-																							</span>
-																						{/if}
-																					</div>
-																				</a>
-																			</td>
-																			<td class="text-right font-semibold">
-																				{deviceCount.count.toLocaleString()}
-																			</td>
-																		</tr>
-																	{/each}
-																</tbody>
-															</table>
-														</div>
->>>>>>> 0db50cd6
 													</div>
 												</div>
 											{/if}
