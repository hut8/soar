--- conflicted
+++ resolved
@@ -70,21 +70,8 @@
 			await passwordInputs.nth(0).fill('password123');
 			await passwordInputs.nth(1).fill('password456');
 
-<<<<<<< HEAD
-			// Submit form
-			await page.getByRole('button', { name: /reset|submit|save|update/i }).click();
-
-			// Should show mismatch error
-			const hasError = await page
-				.getByText(/match|same|confirm/i)
-				.isVisible()
-				.catch(() => false);
-
-			if (hasError) {
-				await expect(page.getByText(/match|same|confirm/i)).toBeVisible();
-=======
 			// Submit form - check if button exists first
-			const submitButton = page.getByRole('button', { name: /reset|submit|save/i });
+			const submitButton = page.getByRole('button', { name: /reset|submit|save|update/i });
 			const hasSubmit = await submitButton.isVisible().catch(() => false);
 
 			if (hasSubmit) {
@@ -99,7 +86,6 @@
 				if (hasError) {
 					await expect(page.getByText(/match|same|confirm/i)).toBeVisible();
 				}
->>>>>>> 02b5126e
 			}
 		}
 	});
