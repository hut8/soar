[package]
name = "soar"
version = "0.1.2"
edition = "2024"
resolver = "2"

[dependencies]
anyhow = "1.0"
argon2 = "0.5"
async-nats = "0.45"
bcrypt = "0.16"
bigdecimal = { version = "0.4", features = ["serde"] }
axum = { version = "0.8.7", features = ["macros", "ws"] }
axum-extra = { version = "0.12.1", features = ["typed-header"] }
bytes = "1.11"
http-body = "1.0"
http-body-util = "0.1"
pin-project = "1.0"
chrono = { version = "0.4", features = ["serde"] }
clap = { version = "4.5", features = ["derive"] }
dotenvy = { version = "0.15" }
<<<<<<< HEAD
fake = { version = "4.4.0", features = ["derive", "chrono", "uuid"] }
google_maps = { version = "3.8.3", features = [
=======
google_maps = { version = "3.9.0", features = [
>>>>>>> e98729c2
    "geocoding",
    "elevation",
    "reqwest-rustls-tls",
], default-features = false }
include_dir = "0.7"
jsonwebtoken = { version = "10.2.0", features = ["rust_crypto"] }
lettre = { version = "0.11", features = [
    "tokio1-rustls-tls",
    "smtp-transport",
    "builder",
], default-features = false }
libc = "0.2"
mime_guess = "2.0"
rand = "0.9.2"
rayon = "1.10"
num-traits = "0.2"
ogn-parser = { git = "https://github.com/hut8/ogn-parser-rs", branch = "master" }
once_cell = "1.19"
regex = "1.12"
reqwest = { version = "0.12", features = ["json"] }
rs1090 = "0.4.14"
serde = { version = "1.0", features = ["derive"] }
serde_json = { version = "1.0" }
diesel = { version = "2.3", features = [
    "postgres",
    "chrono",
    "uuid",
    "serde_json",
    "r2d2",
    "numeric",
] }
diesel_migrations = "2.2"
diesel-derive-enum = { version = "3.0.0-beta.1", features = ["postgres"] }
r2d2 = "0.8"
flate2 = "1.1"
tokio = { version = "1.0", features = ["rt-multi-thread", "macros", "fs", "sync", "time", "signal", "tracing"] }
console-subscriber = "0.5"
tower = "0.5"
tower-http = { version = "0.6", features = ["fs", "trace", "cors"] }
tracing = { version = "0.1" }
tracing-subscriber = { version = "0.3", features = ["env-filter"] }
uuid = { version = "1.0", features = ["v4", "v7", "serde"] }
zstd = "0.13"
csv = "1.3"
axum-tungstenite = "0.3.0"
futures-util = "0.3.31"
sentry = { version = "0.46.0", features = ["tracing", "logs"] }
# Note: Continuous profiling for Rust is not yet available in sentry-rust 0.45.0
# Tracking issue: https://github.com/getsentry/sentry-rust/issues
# For now, use performance monitoring (traces_sample_rate) and Sentry's server-side profiling
postgis_diesel = { version = "3.0.2", features = ["serde", "serde_geojson"] }
rust_decimal = "1.39"
zip = "6"
flydent = "0.6.0"
flume = { version = "0.11", features = ["async"] }
sitemap-rs = "0.4.0"
metrics = "0.24"
metrics-exporter-prometheus = "0.17"
flarmnet = { version = "0.5.0", features = ["xcsoar"] }
pprof = { version = "0.15", features = ["flamegraph", "protobuf-codec"] }
lru = "0.16"
moka = { version = "0.12", features = ["future", "sync"] }
sha2 = "0.10.9"
kml = "0.12"
hex = "0.4.3"

[dev-dependencies]
hex-literal = "0.4"

# Optimized development profile with light optimization
# Use with: cargo build --profile dev-fast
[profile.dev-fast]
inherits = "dev"
opt-level = 1              # Light optimization, faster than release
debug = 1                  # Reduced debug info
codegen-units = 256        # Maximum parallelism for faster compilation
split-debuginfo = "unpacked"
incremental = true

[profile.dev]
opt-level = 1
debug = 1                  # Line numbers only - faster compilation than full debug info
codegen-units = 256        # Maximum parallelism for faster compilation
[profile.dev.package."*"]
opt-level = 3

[profile.release]
# Optimize for faster builds while maintaining Sentry symbolication
debug = 1           # Line numbers only (vs debug = 2 full symbols) - faster to compile
strip = "none"      # Keep symbols in binary for profiling and Sentry
lto = "thin"        # Thin LTO for better optimization without full rebuild cost
codegen-units = 16  # Balance between compile time and runtime performance
incremental = false # Disable for release builds (incompatible with LTO)<|MERGE_RESOLUTION|>--- conflicted
+++ resolved
@@ -19,12 +19,8 @@
 chrono = { version = "0.4", features = ["serde"] }
 clap = { version = "4.5", features = ["derive"] }
 dotenvy = { version = "0.15" }
-<<<<<<< HEAD
 fake = { version = "4.4.0", features = ["derive", "chrono", "uuid"] }
-google_maps = { version = "3.8.3", features = [
-=======
 google_maps = { version = "3.9.0", features = [
->>>>>>> e98729c2
     "geocoding",
     "elevation",
     "reqwest-rustls-tls",
