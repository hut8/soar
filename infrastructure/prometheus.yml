# Prometheus configuration for SOAR metrics scraping
#
# This file uses file-based service discovery to load scrape targets from separate files.
# This allows you to manage SOAR service targets independently from other services.
#
# To use this configuration:
# 1. Copy infrastructure/prometheus-scrape-configs/*.yml to your Prometheus config directory
# 2. Update the file_sd_configs path below to point to your scrape configs directory
# 3. Add your own service scrape configs to the same directory

global:
  scrape_interval: 15s      # Scrape targets every 15 seconds
  evaluation_interval: 15s  # Evaluate rules every 15 seconds

  # Attach these labels to all metrics scraped by this Prometheus instance
  external_labels:
    environment: 'production'
    service: 'soar'

<<<<<<< HEAD
# Load additional scrape configurations from files
# Add new scrape configs by creating prometheus-scrape-*.yml files
scrape_config_files:
  - 'prometheus-scrape-*.yml'

# Scrape configurations
=======
# Scrape configurations using file-based service discovery
>>>>>>> 8705a31e
scrape_configs:
  # SOAR Web Server Metrics (HTTP API endpoints)
  - job_name: 'soar-web'
    metrics_path: '/data/metrics'
    scrape_interval: 10s
    scrape_timeout: 5s

    file_sd_configs:
      - files:
          - '/etc/prometheus/scrape-configs/soar-web.yml'
        refresh_interval: 30s

    metric_relabel_configs:
      - source_labels: [__name__]
        target_label: source
        replacement: 'soar'

  # SOAR APRS Ingest Metrics (ingest-aprs subcommand)
  - job_name: 'soar-aprs-ingest'
    metrics_path: '/metrics'
    scrape_interval: 10s
    scrape_timeout: 5s

    file_sd_configs:
      - files:
          - '/etc/prometheus/scrape-configs/soar-aprs-ingest.yml'
        refresh_interval: 30s

    metric_relabel_configs:
      - source_labels: [__name__]
        target_label: source
        replacement: 'soar-aprs-ingest'

  # SOAR Run Metrics (run subcommand - APRS processing)
  - job_name: 'soar-run'
    metrics_path: '/metrics'
    scrape_interval: 10s
    scrape_timeout: 5s

    file_sd_configs:
      - files:
          - '/etc/prometheus/scrape-configs/soar-run.yml'
        refresh_interval: 30s

    metric_relabel_configs:
      - source_labels: [__name__]
        target_label: source
        replacement: 'soar-run'

# Alerting configuration (optional)
# alerting:
#   alertmanagers:
#     - static_configs:
#         - targets:
#             - 'localhost:9093'

# Rule files for alerting (optional)
# rule_files:
#   - 'rules/*.yml'<|MERGE_RESOLUTION|>--- conflicted
+++ resolved
@@ -17,16 +17,7 @@
     environment: 'production'
     service: 'soar'
 
-<<<<<<< HEAD
-# Load additional scrape configurations from files
-# Add new scrape configs by creating prometheus-scrape-*.yml files
-scrape_config_files:
-  - 'prometheus-scrape-*.yml'
-
-# Scrape configurations
-=======
 # Scrape configurations using file-based service discovery
->>>>>>> 8705a31e
 scrape_configs:
   # SOAR Web Server Metrics (HTTP API endpoints)
   - job_name: 'soar-web'
@@ -76,6 +67,22 @@
         target_label: source
         replacement: 'soar-run'
 
+  # SOAR Pull-Data Metrics (pull-data subcommand - data loading)
+  - job_name: 'soar-pull-data'
+    metrics_path: '/metrics'
+    scrape_interval: 5s
+    scrape_timeout: 3s
+
+    file_sd_configs:
+      - files:
+          - '/etc/prometheus/scrape-configs/soar-pull-data.yml'
+        refresh_interval: 30s
+
+    metric_relabel_configs:
+      - source_labels: [__name__]
+        target_label: source
+        replacement: 'soar-pull-data'
+
 # Alerting configuration (optional)
 # alerting:
 #   alertmanagers:
