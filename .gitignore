/target
.env
.vscode/settings.json
<<<<<<< HEAD

# Web build artifacts
web/build/

# Playwright E2E test artifacts
web/playwright-report/
web/test-results/
test-results
=======
.logs
>>>>>>> f2c55bda
<|MERGE_RESOLUTION|>--- conflicted
+++ resolved
@@ -1,7 +1,7 @@
 /target
 .env
 .vscode/settings.json
-<<<<<<< HEAD
+.logs
 
 # Web build artifacts
 web/build/
@@ -9,7 +9,4 @@
 # Playwright E2E test artifacts
 web/playwright-report/
 web/test-results/
-test-results
-=======
-.logs
->>>>>>> f2c55bda
+test-results